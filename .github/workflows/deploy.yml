# Configuration for publishing archives to PyPI and documentation pages to
# GitHub Pages using GitHub Actions.
#
# NOTE: Pin actions to a specific commit to avoid having the authentication
# token stolen if the Action is compromised. See the comments and links here:
# https://github.com/pypa/gh-action-pypi-publish/issues/27
#
name: deploy

# Only run for pushes to the master branch and releases.
on:
  push:
    branches:
      - master
  release:
    types:
      - published

# Use bash by default in all jobs
defaults:
  run:
    # Using "-l {0}" is necessary for conda environments to be activated
    # But this breaks on MacOS if using actions/setup-python:
    # https://github.com/actions/setup-python/issues/132
    shell: bash

jobs:
  #############################################################################
  # Publish built wheels and source archives to PyPI and test PyPI
  pypi:
    name: PyPI
    runs-on: ubuntu-latest
    # Only publish from the origin repository, not forks
    if: github.repository == 'fatiando/boule'

    steps:
      # Checks-out your repository under $GITHUB_WORKSPACE
      - name: Checkout
        uses: actions/checkout@v2
        with:
          # Need to fetch more than the last commit so that versioneer can
          # create the correct version string. If the number of commits since
          # the last release is greater than this, the version will still be wrong.
          # Increase if necessary.
          fetch-depth: 100
          # The GitHub token is preserved by default but this job doesn't need
          # to be able to push to GitHub.
          persist-credentials: false

      # Need the tags so that setuptools-scm can form a valid version number
      - name: Fetch git tags
        run: git fetch origin 'refs/tags/*:refs/tags/*'

      - name: Setup Python
        uses: actions/setup-python@v2
        with:
          python-version: "3.8"

      - name: Install requirements
        run: python -m pip install nox

      - name: List installed packages
        run: python -m pip freeze

      - name: Build source and wheel distributions
        run: |
<<<<<<< HEAD
          # Change the versioneer format to "pre" so that the commit hash isn't
          # included (PyPI doesn't allow it). Can't do this permanently because
          # we rely the hash to indicate to the tests that this is a local
          # verison instead of a published version.
          sed --in-place "s/pep440/pep440-pre/g" setup.cfg
          nox -s build -- list-packages
=======
          # Change setuptools-scm local_scheme to "no-local-version" so the
          # local part of the version isn't included, making the version string
          # compatible with Test PyPI.
          sed --in-place "s/node-and-date/no-local-version/g" setup.py
          python setup.py sdist bdist_wheel
>>>>>>> 0f330492
          echo ""
          echo "Generated files:"
          ls -lh dist/

      - name: Publish to Test PyPI
        if: success()
        uses: pypa/gh-action-pypi-publish@bce3b74dbf8cc32833ffba9d15f83425c1a736e0
        with:
          user: __token__
          password: ${{ secrets.TEST_PYPI_TOKEN}}
          repository_url: https://test.pypi.org/legacy/
          # Allow existing releases on test PyPI without errors.
          # NOT TO BE USED in PyPI!
          skip_existing: true

      - name: Publish to PyPI
        # Only publish to PyPI when a release triggers the build
        if: success() && github.event_name == 'release'
        uses: pypa/gh-action-pypi-publish@bce3b74dbf8cc32833ffba9d15f83425c1a736e0
        with:
          user: __token__
          password: ${{ secrets.PYPI_TOKEN}}

  #############################################################################
  # Publish the documentation to gh-pages
  docs:
    name: docs
    runs-on: ubuntu-latest
    # Only publish from the origin repository, not forks
    if: github.repository == 'fatiando/boule'

    steps:
      # Checks-out your repository under $GITHUB_WORKSPACE
      - name: Checkout
        uses: actions/checkout@v2
        with:
          # Need to fetch more than the last commit so that versioneer can
          # create the correct version string. If the number of commits since
          # the last release is greater than this, the version still be wrong.
          # Increase if necessary.
          fetch-depth: 100
          # The GitHub token is preserved by default but this job doesn't need
          # to be able to push to GitHub.
          persist-credentials: false

      # Need the tags so that versioneer can form a valid version number
      - name: Fetch git tags
        run: git fetch origin 'refs/tags/*:refs/tags/*'

      - name: Setup Python
        uses: actions/setup-python@v2
        with:
          python-version: "3.8"

      - name: Install nox
        run: python -m pip install nox

      - name: Build the documentation
        run: nox -s docs -- list-packages

      - name: Checkout the gh-pages branch in a separate folder
        uses: actions/checkout@28c7f3d2b5162b5ddd3dfd9a45aa55eaf396478b
        with:
          ref: gh-pages
          # Checkout to this folder instead of the current one
          path: deploy
          # Download the entire history
          fetch-depth: 0

      - name: Push the built HTML to gh-pages
        run: |
          # Detect if this is a release or from the master branch
          if [[ "${{ github.event_name }}" == "release" ]]; then
              # Get the tag name without the "refs/tags/" part
              version="${GITHUB_REF#refs/*/}"
          else
              version=dev
          fi
          echo "Deploying version: $version"

          # Make the new commit message. Needs to happen before cd into deploy
          # to get the right commit hash.
          message="Deploy $version from $(git rev-parse --short HEAD)"

          cd deploy

          # Need to have this file so that Github doesn't try to run Jekyll
          touch .nojekyll

          # Delete all the files and replace with our new  set
          echo -e "\nRemoving old files from previous builds of ${version}:"
          rm -rvf ${version}
          echo -e "\nCopying HTML files to ${version}:"
          cp -Rvf ../doc/_build/html/ ${version}/

          # If this is a new release, update the link from /latest to it
          if [[ "${version}" != "dev" ]]; then
              echo -e "\nSetup link from ${version} to 'latest'."
              rm -f latest
              ln -sf ${version} latest
          fi

          # Stage the commit
          git add -A .
          echo -e "\nChanges to be applied:"
          git status

          # Configure git to be the GitHub Actions account
          git config user.email "github-actions[bot]@users.noreply.github.com"
          git config user.name "github-actions[bot]"

          # If this is a dev build and the last commit was from a dev build
          # (detect if "dev" was in the previous commit message), reuse the
          # same commit
          if [[ "${version}" == "dev" && `git log -1 --format='%s'` == *"dev"* ]]; then
              echo -e "\nAmending last commit:"
              git commit --amend --reset-author -m "$message"
          else
              echo -e "\nMaking a new commit:"
              git commit -m "$message"
          fi

          # Make the push quiet just in case there is anything that could leak
          # sensitive information.
          echo -e "\nPushing changes to gh-pages."
          git push -fq origin gh-pages 2>&1 >/dev/null

          echo -e "\nFinished uploading generated files."<|MERGE_RESOLUTION|>--- conflicted
+++ resolved
@@ -64,20 +64,12 @@
 
       - name: Build source and wheel distributions
         run: |
-<<<<<<< HEAD
           # Change the versioneer format to "pre" so that the commit hash isn't
           # included (PyPI doesn't allow it). Can't do this permanently because
           # we rely the hash to indicate to the tests that this is a local
           # verison instead of a published version.
           sed --in-place "s/pep440/pep440-pre/g" setup.cfg
           nox -s build -- list-packages
-=======
-          # Change setuptools-scm local_scheme to "no-local-version" so the
-          # local part of the version isn't included, making the version string
-          # compatible with Test PyPI.
-          sed --in-place "s/node-and-date/no-local-version/g" setup.py
-          python setup.py sdist bdist_wheel
->>>>>>> 0f330492
           echo ""
           echo "Generated files:"
           ls -lh dist/
@@ -114,7 +106,7 @@
       - name: Checkout
         uses: actions/checkout@v2
         with:
-          # Need to fetch more than the last commit so that versioneer can
+          # Need to fetch more than the last commit so that setuptools_scm can
           # create the correct version string. If the number of commits since
           # the last release is greater than this, the version still be wrong.
           # Increase if necessary.
