--- conflicted
+++ resolved
@@ -30,11 +30,7 @@
   #############################################################################
   # Run tests, build the docs, and deploy if needed
   test:
-<<<<<<< HEAD
     name: ${{ matrix.os }} py${{ matrix.python }}
-=======
-    name: ${{ matrix.os }} py${{ matrix.python }} ${{ matrix.dependencies }}
->>>>>>> 0f330492
     runs-on: ${{ matrix.os }}-latest
     strategy:
       # Otherwise, the workflow would stop if a single job fails. We want to
