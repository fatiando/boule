# Copyright (c) 2019 The Boule Developers.
# Distributed under the terms of the BSD 3-Clause License.
# SPDX-License-Identifier: BSD-3-Clause
#
# This code is part of the Fatiando a Terra project (https://www.fatiando.org)
#
"""
Module for defining and setting the reference ellipsoid.
"""
from warnings import warn

import attr
import numpy as np

from ._constants import G


# Don't let ellipsoid parameters be changed to avoid messing up calculations
# accidentally.
@attr.s(frozen=True)
class Ellipsoid:
    r"""
    A rotating oblate ellipsoid.

    The ellipsoid is defined by four parameters: semimajor axis, flattening,
    geocentric gravitational constant, and angular velocity. It spins around
    it's semiminor axis and has constant gravity potential at its surface. The
    internal density structure of the ellipsoid is unspecified but must be such
    that the constant potential condition is satisfied.

    **This class is read-only:** Input parameters and attributes cannot be
    changed after instantiation.

    **Units:** All input parameters and derived attributes are in SI units.

    Parameters
    ----------
    name : str
        A short name for the ellipsoid, for example ``"WGS84"``.
    semimajor_axis : float
        The semimajor axis of the ellipsoid. The equatorial (large) radius.
        Definition: :math:`a`.
        Units: :math:`m`.
    flattening : float
        The (first) flattening of the ellipsoid.
        Definition: :math:`f = (a - b)/a`.
        Units: adimensional.
    geocentric_grav_const : float
        The geocentric gravitational constant. The product of the mass of the
        ellipsoid :math:`M` and the gravitational constant :math:`G`.
        Definition: :math:`GM`. Units:
        :math:`m^3.s^{-2}`.
    angular_velocity : float
        The angular velocity of the rotating ellipsoid.
        Definition: :math:`\omega`.
        Units: :math:`\\rad.s^{-1}`.
    long_name : str or None
        A long name for the ellipsoid, for example ``"World Geodetic System
        1984"`` (optional).
    reference : str or None
        Citation for the ellipsoid parameter values (optional).


    .. caution::

        Use :class:`boule.Sphere` if you desire zero flattening because there
        are singularities for this particular case in the normal gravity
        calculations.

    Examples
    --------

    We can define an ellipsoid by setting the 4 key numerical parameters and
    some metadata about where they came from:

    >>> ellipsoid = Ellipsoid(
    ...     name="WGS84",
    ...     long_name="World Geodetic System 1984",
    ...     semimajor_axis=6378137,
    ...     flattening=1 / 298.257223563,
    ...     geocentric_grav_const=3986004.418e8,
    ...     angular_velocity=7292115e-11,
    ...     reference=(
    ...         "Hofmann-Wellenhof, B., & Moritz, H. (2006). Physical Geodesy "
    ...         "(2nd, corr. ed. 2006 edition ed.). Wien ; New York: Springer."
    ...     ),
    ... )
    >>> print(ellipsoid) # doctest: +ELLIPSIS
    Ellipsoid(name='WGS84', ...)
    >>> print(ellipsoid.long_name)
    World Geodetic System 1984

    The class then defines several derived attributes based on the input
    parameters:

    >>> print(f"{ellipsoid.semiminor_axis:.4f} m")
    6356752.3142 m
    >>> print(f"{ellipsoid.linear_eccentricity:.8f} m")
    521854.00842339 m
    >>> print(f"{ellipsoid.first_eccentricity:.13e}")
    8.1819190842621e-02
    >>> print(f"{ellipsoid.second_eccentricity:.13e}")
    8.2094437949696e-02
    >>> print(f"{ellipsoid.mean_radius:.4f} m")
    6371008.7714 m
    >>> print(f"{ellipsoid.volume_equivalent_radius:.4f} m")
    6371000.7900 m
    >>> print(f"{ellipsoid.mass:.10e} kg")
    5.9721684941e+24 kg
    >>> print(f"{ellipsoid.mean_density:.0f} kg/m³")
    5513 kg/m³
    >>> print(f"{ellipsoid.volume * 1e-9:.5e} km³")
    1.08321e+12 km³
    >>> print(f"{ellipsoid.area:.10e} m²")
    5.1006562172e+14 m²
    >>> print(f"{ellipsoid.area_equivalent_radius:0.4f} m")
    6371007.1809 m
    >>> print(f"{ellipsoid.gravity_equator:.10f} m/s²")
    9.7803253359 m/s²
    >>> print(f"{ellipsoid.gravity_pole:.10f} m/s²")
    9.8321849379 m/s²

    Use the class methods for calculating normal gravity and other geometric
    quantities.
    """

    name = attr.ib()
    semimajor_axis = attr.ib()
    flattening = attr.ib()
    geocentric_grav_const = attr.ib()
    angular_velocity = attr.ib()
    long_name = attr.ib(default=None)
    reference = attr.ib(default=None)

    @flattening.validator
    def _check_flattening(self, flattening, value):
        "Check if flattening is valid"
        if value < 0 or value >= 1:
            raise ValueError(
                f"Invalid flattening '{value}'. "
                "Should be greater than zero and lower than 1."
            )
        if value == 0:
            raise ValueError(
                "Flattening equal to zero will lead to errors in normal gravity. "
                "Use boule.Sphere for representing ellipsoids with zero flattening."
            )
        if value < 1e-7:
            warn(
                f"Flattening is too close to zero ('{value}'). "
                "This may lead to inaccurate results and division by zero errors. "
                "Use boule.Sphere for representing ellipsoids with zero flattening."
            )

    @semimajor_axis.validator
    def _check_semimajor_axis(self, semimajor_axis, value):
        "Check if semimajor_axis is valid"
        if not value > 0:
            raise ValueError(
                f"Invalid semi-major axis '{value}'. Should be greater than zero."
            )

    @geocentric_grav_const.validator
    def _check_geocentric_grav_const(self, geocentric_grav_const, value):
        "Warn if geocentric_grav_const is negative"
        if value < 0:
            warn(f"The geocentric gravitational constant is negative: '{value}'")

    @property
    def semiminor_axis(self):
        """
        The semiminor (small/polar) axis of the ellipsoid.
        Definition: :math:`b = a (1 - f)`.
        Units: :math:`m`.
        """
        return self.semimajor_axis * (1 - self.flattening)

    @property
    def thirdflattening(self):
        r"""
        The third flattening of the ellipsoid (used in geodetic calculations).
        Definition: :math:`f^{\prime\prime}= \dfrac{a -b}{a + b}`.
        Units: adimensional.
        """
        return (self.semimajor_axis - self.semiminor_axis) / (
            self.semimajor_axis + self.semiminor_axis
        )

    @property
    def linear_eccentricity(self):
        r"""
        The linear eccentricity of the ellipsoid. The distance between the
        ellipsoid's center and one of its foci.
        Definition: :math:`c = \sqrt{a^2 - b^2}`.
        Units: :math:`m`.
        """
        return np.sqrt(self.semimajor_axis**2 - self.semiminor_axis**2)

    @property
    def eccentricity(self):
        "Alias for the first eccentricity."
        return self.first_eccentricity

    @property
    def first_eccentricity(self):
        r"""
        The (first) eccentricity of the ellipsoid. The ratio between the linear
        eccentricity and the semimajor axis.
        Definition: :math:`e = \dfrac{\sqrt{a^2 - b^2}}{a} = \sqrt{2f - f^2}`.
        Units: adimensional.
        """
        return np.sqrt(2 * self.flattening - self.flattening**2)

    @property
    def second_eccentricity(self):
        r"""
        The second eccentricity of the ellipsoid. The ratio between the linear
        eccentricity and the semiminor axis.
        Definition: :math:`e^\prime = \dfrac{\sqrt{a^2 - b^2}}{b}
        = \dfrac{\sqrt{2f - f^2}}{1 - f}`.
        Units: adimensional.
        """
        return self.first_eccentricity / (1 - self.flattening)

    @property
    def mean_radius(self):
        """
        The arithmetic mean radius of the ellipsoid semi-axes [Moritz1988]_.
        Definition: :math:`R_1 = (2a + b)/3`.
        Units: :math:`m`.
        """
        return 1 / 3 * (2 * self.semimajor_axis + self.semiminor_axis)

    @property
    def area(self):
        r"""
        The area of the ellipsoid.
        Definition: :math:`A = 2 \pi a^2 \left(1 + \dfrac{b^2}{e a^2}
        \arctanh{e} \right)`.
        Units: :math:`m^2`.
        """
        # see https://en.wikipedia.org/wiki/Ellipsoid#Surface_area
        return (
            2
            * np.pi
            * self.semimajor_axis**2
            * (
                1
                + (self.semiminor_axis / self.semimajor_axis) ** 2
                / self.first_eccentricity
                * np.arctanh(self.first_eccentricity)
            )
        )

    @property
    def volume(self):
        r"""
        The volume bounded by the ellipsoid.
        Definition: :math:`V = \dfrac{4}{3} \pi a^2 c`.
        Units: :math:`m^3`.
        """
        return (4 / 3 * np.pi) * self.semimajor_axis**2 * self.semiminor_axis

    @property
<<<<<<< HEAD
    def area_equivalent_radius(self):
        r"""
        The area equivalent radius of the ellipsoid.
        Definition: :math:`R_2 = \sqrt{A / (4 \pi)}`.
        Units: :math:`m`.
        """
        return np.sqrt(self.area / 4 / np.pi)
=======
    def mass(self):
        r"""
        The mass of the ellipsoid.
        Definition: :math:`M = GM / G`.
        Units: :math:`kg`.
        """
        return self.geocentric_grav_const / G

    @property
    def mean_density(self):
        r"""
        The mean density of the ellipsoid.
        Definition: :math:`\rho = M / V`.
        Units: :math:`kg / m^3`.
        """
        return self.mass / self.volume

    @property
    def volume_equivalent_radius(self):
        r"""
        The volume equivalent radius of the ellipsoid.
        Definition: :math:`R_3 = \left(\dfrac{3}{4 \pi} V \right)^{1/3}`.
        Units: :math:`m`.
        """
        return (self.volume * 3 / 4 / np.pi) ** (1 / 3)
>>>>>>> 4439efb9

    @property
    def _emm(self):
        "Auxiliary quantity used to calculate gravity at the pole and equator"
        return (
            self.angular_velocity**2
            * self.semimajor_axis**2
            * self.semiminor_axis
            / self.geocentric_grav_const
        )

    @property
    def gravity_equator(self):
        """
        The norm of the gravity acceleration vector (gravitational +
        centrifugal accelerations) at the equator on the surface of the
        ellipsoid. Units: :math:`m/s^2`.
        """
        ratio = self.semiminor_axis / self.linear_eccentricity
        arctan = np.arctan2(self.linear_eccentricity, self.semiminor_axis)
        aux = (
            self.second_eccentricity
            * (3 * (1 + ratio**2) * (1 - ratio * arctan) - 1)
            / (3 * ((1 + 3 * ratio**2) * arctan - 3 * ratio))
        )
        axis_mul = self.semimajor_axis * self.semiminor_axis
        result = (
            self.geocentric_grav_const * (1 - self._emm - self._emm * aux) / axis_mul
        )
        return result

    @property
    def gravity_pole(self):
        """
        The norm of the gravity acceleration vector (gravitational +
        centrifugal accelerations) at the poles on the surface of the
        ellipsoid. Units: :math:`m/s^2`.
        """
        ratio = self.semiminor_axis / self.linear_eccentricity
        arctan = np.arctan2(self.linear_eccentricity, self.semiminor_axis)
        aux = (
            self.second_eccentricity
            * (3 * (1 + ratio**2) * (1 - ratio * arctan) - 1)
            / (1.5 * ((1 + 3 * ratio**2) * arctan - 3 * ratio))
        )
        result = (
            self.geocentric_grav_const * (1 + self._emm * aux) / self.semimajor_axis**2
        )
        return result

    def geocentric_radius(self, latitude, geodetic=True):
        r"""
        Radial distance from the center of the ellipsoid to its surface.

        Can be calculated from either geocentric geodetic or geocentric
        spherical latitudes.

        Parameters
        ----------
        latitude : float or array
            Latitude coordinates on geodetic coordinate system in degrees.
        geodetic : bool
            If True (default), will assume that latitudes are geodetic
            latitudes. Otherwise, will assume that they are geocentric
            spherical latitudes.

        Returns
        -------
        geocentric_radius : float or array
            The geocentric radius for the given latitude(s) in the same units
            as the ellipsoid axis.


        .. tip::

            No elevation is taken into account. If you need the geocentric
            radius at a height other than zero, use
            ``pymap3d.geodetic2spherical`` instead.

        Notes
        ------

        The geocentric surface radius :math:`R` is a function of the geocentric
        geodetic latitude :math:`\phi` and the semimajor and semiminor axis,
        :math:`a` and :math:`b` [1]_:

        .. math::

            R(\phi) = \sqrt{
                \dfrac{
                    (a^2\cos\phi)^2 + (b^2\sin\phi)^2
                }{
                    (a\cos\phi)^2 + (b\sin\phi)^2
                }
            }

        Alternatively, the geocentric surface radius can also be calculated
        using the geocentric spherical latitude :math:`\theta` by passing
        ``geodetic=False``:

        .. math::

            R(\theta) = \sqrt{
                \dfrac{
                    1
                }{
                    (\frac{\cos\theta}{a})^2 + (\frac{\sin\theta}{b})^2
                }
            }

        This can be useful if you already have the geocentric spherical
        latitudes and need the geocentric radius of the ellipsoid (for example,
        in spherical harmonic synthesis). In these cases, the coordinate
        conversion route is not possible since we need the radial coordinates
        to do that in the first place.

        References
        ----------

        .. [1] See https://en.wikipedia.org/wiki/Earth_radius#Geocentric_radius

        """
        latitude_rad = np.radians(latitude)
        coslat, sinlat = np.cos(latitude_rad), np.sin(latitude_rad)
        # Avoid doing this in favour of having the user do the conversions when
        # possible. It's not the case here, so we made an exception.
        if geodetic:
            radius = np.sqrt(
                (
                    (self.semimajor_axis**2 * coslat) ** 2
                    + (self.semiminor_axis**2 * sinlat) ** 2
                )
                / (
                    (self.semimajor_axis * coslat) ** 2
                    + (self.semiminor_axis * sinlat) ** 2
                )
            )
        else:
            radius = np.sqrt(
                1
                / (
                    (coslat / self.semimajor_axis) ** 2
                    + (sinlat / self.semiminor_axis) ** 2
                )
            )
        return radius

    def prime_vertical_radius(self, sinlat):
        r"""
        The prime vertical radius of curvature for a given geodetic latitude.

        .. note::

            This function receives the sine of the latitude as input to avoid
            repeated computations of trigonometric functions in
            methods/functions that rely on it.

        Parameters
        ----------
        sinlat : float or array-like
            Sine of the geocentric geodetic latitude.

        Returns
        -------
        prime_vertical_radius : float or array-like
            Prime vertical radius given in the same units as the semi-major
            axis

        Notes
        -----

        The prime vertical radius of curvature :math:`N` is defined as [2]_:

        .. math::

            N(\phi) = \frac{a}{\sqrt{1 - e^2 \sin^2(\phi)}}

        Where :math:`a` is the semimajor axis and :math:`e` is the first
        eccentricity.

        References
        ----------

        .. [2] See https://en.wikipedia.org/wiki/Earth_radius#Prime_vertical

        """
        return self.semimajor_axis / np.sqrt(1 - self.first_eccentricity**2 * sinlat**2)

    def geodetic_to_spherical(self, longitude, latitude, height):
        """
        Convert from geodetic to geocentric spherical coordinates.

        The geodetic datum is defined by this ellipsoid. The coordinates are
        converted following [Vermeille2002]_.

        Parameters
        ----------
        longitude : array
            Longitude coordinates on geodetic coordinate system in degrees.
        latitude : array
            Latitude coordinates on geodetic coordinate system in degrees.
        height : array
            Ellipsoidal heights in meters.

        Returns
        -------
        longitude : array
            Longitude coordinates on geocentric spherical coordinate system in
            degrees.
            The longitude coordinates are not modified during this conversion.
        spherical_latitude : array
            Converted latitude coordinates on geocentric spherical coordinate
            system in degrees.
        radius : array
            Converted spherical radius coordinates in meters.
        """
        sinlat = np.sin(np.radians(latitude))
        coslat = np.sqrt(1 - sinlat**2)
        prime_radius = self.prime_vertical_radius(sinlat)
        # Instead of computing X and Y, we only compute the projection on the
        # XY plane: xy_projection = sqrt( X**2 + Y**2 )
        xy_projection = (height + prime_radius) * coslat
        z_cartesian = (height + (1 - self.eccentricity**2) * prime_radius) * sinlat
        radius = np.hypot(xy_projection, z_cartesian)
        spherical_latitude = np.degrees(np.arcsin(z_cartesian / radius))
        return longitude, spherical_latitude, radius

    def spherical_to_geodetic(self, longitude, spherical_latitude, radius):
        """
        Convert from geocentric spherical to geodetic coordinates.

        The geodetic datum is defined by this ellipsoid. The coordinates are
        converted following [Vermeille2002]_.

        Parameters
        ----------
        longitude : array
            Longitude coordinates on geocentric spherical coordinate system in
            degrees.
        spherical_latitude : array
            Latitude coordinates on geocentric spherical coordinate system in
            degrees.
        radius : array
            Spherical radius coordinates in meters.

        Returns
        -------
        longitude : array
            Longitude coordinates on geodetic coordinate system in degrees.
            The longitude coordinates are not modified during this conversion.
        latitude : array
            Converted latitude coordinates on geodetic coordinate system in
            degrees.
        height : array
            Converted ellipsoidal height coordinates in meters.
        """
        sinlat = np.sin(np.radians(spherical_latitude))
        coslat = np.sqrt(1 - sinlat**2)
        big_z = radius * sinlat
        p_0 = radius**2 * coslat**2 / self.semimajor_axis**2
        q_0 = (1 - self.eccentricity**2) / self.semimajor_axis**2 * big_z**2
        r_0 = (p_0 + q_0 - self.eccentricity**4) / 6
        s_0 = self.eccentricity**4 * p_0 * q_0 / 4 / r_0**3
        t_0 = np.cbrt(1 + s_0 + np.sqrt(2 * s_0 + s_0**2))
        u_0 = r_0 * (1 + t_0 + 1 / t_0)
        v_0 = np.sqrt(u_0**2 + q_0 * self.eccentricity**4)
        w_0 = self.eccentricity**2 * (u_0 + v_0 - q_0) / 2 / v_0
        k = np.sqrt(u_0 + v_0 + w_0**2) - w_0
        big_d = k * radius * coslat / (k + self.eccentricity**2)
        hypot_dz = np.hypot(big_d, big_z)
        latitude = np.degrees(2 * np.arctan2(big_z, (big_d + hypot_dz)))
        height = (k + self.eccentricity**2 - 1) / k * hypot_dz
        return longitude, latitude, height

    def normal_gravity(self, latitude, height, si_units=False):
        r"""
        Normal gravity of the ellipsoid at the given latitude and height.

        Computes the magnitude of the gradient of the gravity potential
        (gravitational + centrifugal; see [HofmannWellenhofMoritz2006]_)
        generated by the ellipsoid at the given geodetic latitude :math:`\phi`
        and height above the ellipsoid :math:`h` (geometric height).

        .. math::

            \gamma(\phi, h) = \|\vec{\nabla}U(\phi, h)\|

        in which :math:`U = V + \Phi` is the gravity potential of the
        ellipsoid, :math:`V` is the gravitational potential of the ellipsoid,
        and :math:`\Phi` is the centrifugal potential.

        Assumes that the internal density distribution of the ellipsoid is such
        that the gravity potential is constant at its surface.

        Based on closed-form expressions by [Lakshmanan1991]_ and corrected by
        [LiGotze2001]_ which don't require the free-air correction.

        .. caution::

            These expressions are only valid for heights on or above the
            surface of the ellipsoid.

        Parameters
        ----------
        latitude : float or array
            The geodetic latitude where the normal gravity will be computed (in
            degrees).
        height : float or array
            The ellipsoidal (geometric) height of computation the point (in
            meters).
        si_units : bool
            Return the value in mGal (False, default) or m/s² (True)

        Returns
        -------
        gamma : float or array
            The normal gravity in mGal or m/s².

        """
        # Warn if height is negative
        if np.any(height < 0):
            warn(
                "Formulas used are valid for points outside the ellipsoid."
                "Height must be greater than or equal to zero."
            )

        # Pre-compute to avoid repeated calculations
        sinlat = np.sin(np.radians(latitude))
        coslat = np.sqrt(1 - sinlat**2)

        # The terms below follow the variable names from Li and Goetze (2001).
        # The prime terms (*_p) refer to quantities on an ellipsoid passing
        # through the computation point.

        # The reduced latitude of the projection of the point on the ellipsoid
        beta = np.arctan2(self.semiminor_axis * sinlat, self.semimajor_axis * coslat)
        sinbeta = np.sin(beta)
        cosbeta = np.sqrt(1 - sinbeta**2)

        # Distance between the computation point and the equatorial plane
        z_p2 = (self.semiminor_axis * sinbeta + height * sinlat) ** 2
        # Distance between the computation point and the spin axis
        r_p2 = (self.semimajor_axis * cosbeta + height * coslat) ** 2

        # Auxiliary variables
        big_d = (r_p2 - z_p2) / self.linear_eccentricity**2
        big_r = (r_p2 + z_p2) / self.linear_eccentricity**2

        # Reduced latitude of the computation point
        cosbeta_p2 = 0.5 + big_r / 2 - np.sqrt(0.25 + big_r**2 / 4 - big_d / 2)
        sinbeta_p2 = 1 - cosbeta_p2

        # Auxiliary variables
        b_p = np.sqrt(r_p2 + z_p2 - self.linear_eccentricity**2 * cosbeta_p2)
        q_0 = 0.5 * (
            (1 + 3 * (self.semiminor_axis / self.linear_eccentricity) ** 2)
            * np.arctan2(self.linear_eccentricity, self.semiminor_axis)
            - 3 * self.semiminor_axis / self.linear_eccentricity
        )
        q_p = (
            3
            * (1 + (b_p / self.linear_eccentricity) ** 2)
            * (
                1
                - b_p
                / self.linear_eccentricity
                * np.arctan2(self.linear_eccentricity, b_p)
            )
            - 1
        )
        big_w = np.sqrt(
            (b_p**2 + self.linear_eccentricity**2 * sinbeta_p2)
            / (b_p**2 + self.linear_eccentricity**2)
        )

        # Put together gamma using 3 separate terms
        term1 = self.geocentric_grav_const / (b_p**2 + self.linear_eccentricity**2)
        term2 = (0.5 * sinbeta_p2 - 1 / 6) * (
            self.semimajor_axis**2
            * self.linear_eccentricity
            * q_p
            * self.angular_velocity**2
            / ((b_p**2 + self.linear_eccentricity**2) * q_0)
        )
        term3 = -cosbeta_p2 * b_p * self.angular_velocity**2
        gamma = (term1 + term2 + term3) / big_w

        # Convert gamma from SI to mGal
        if not si_units:
            gamma *= 1e5

        return gamma<|MERGE_RESOLUTION|>--- conflicted
+++ resolved
@@ -262,15 +262,15 @@
         return (4 / 3 * np.pi) * self.semimajor_axis**2 * self.semiminor_axis
 
     @property
-<<<<<<< HEAD
     def area_equivalent_radius(self):
         r"""
         The area equivalent radius of the ellipsoid.
         Definition: :math:`R_2 = \sqrt{A / (4 \pi)}`.
         Units: :math:`m`.
         """
-        return np.sqrt(self.area / 4 / np.pi)
-=======
+        return np.sqrt(self.area / (4 * np.pi))
+
+    @property
     def mass(self):
         r"""
         The mass of the ellipsoid.
@@ -295,8 +295,7 @@
         Definition: :math:`R_3 = \left(\dfrac{3}{4 \pi} V \right)^{1/3}`.
         Units: :math:`m`.
         """
-        return (self.volume * 3 / 4 / np.pi) ** (1 / 3)
->>>>>>> 4439efb9
+        return (self.volume * 3 / (4 * np.pi)) ** (1 / 3)
 
     @property
     def _emm(self):
