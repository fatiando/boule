--- conflicted
+++ resolved
@@ -639,11 +639,7 @@
         Convert from geodetic to ellipsoidal-harmonic coordinates.
 
         The geodetic datum is defined by this ellipsoid, and the coordinates
-<<<<<<< HEAD
-        are converted following [Lakshmanan1991]_ and [LiGotze2001].
-=======
         are converted following [Lakshmanan1991]_ and [LiGotze2001]_.
->>>>>>> 2046e2f4
 
         Parameters
         ----------
@@ -675,66 +671,6 @@
                     * np.tan(np.radians(latitude))
                 )
             )
-<<<<<<< HEAD
-            u = np.full_like(height, fill_value=self.semiminor_axis, dtype=np.float_)
-
-            return longitude, beta, u
-
-        else:
-            # The variable names follow Li and Goetze (2001). The prime terms
-            # (*_p) refer to quantities on an ellipsoid passing through the
-            # computation point.
-            sinlat = np.sin(np.radians(latitude))
-            coslat = np.sqrt(1 - sinlat**2)
-
-            # Reduced latitude of the projection of the point on the
-            # reference ellipsoid
-            beta = np.arctan2(
-                self.semiminor_axis * sinlat, self.semimajor_axis * coslat
-            )
-            sinbeta = np.sin(beta)
-            cosbeta = np.sqrt(1 - sinbeta**2)
-
-            # Distance squared between computation point and equatorial plane
-            z_p2 = (self.semiminor_axis * sinbeta + height * sinlat) ** 2
-            # Distance squared between computation point and spin axis
-            r_p2 = (self.semimajor_axis * cosbeta + height * coslat) ** 2
-            # Auxialiary variables
-            z_pp2 = r_p2 - z_p2
-            r_pp2 = r_p2 + z_p2
-
-            if self.flattening < 5.0e-5:
-                #  Use the Taylor series approximation for flattenings close to
-                # zero to avoid numerical issues.
-                cosbeta_p2 = (
-                    0.5
-                    + 0.5 * z_pp2 / r_pp2
-                    + self.linear_eccentricity**2
-                    * 0.25
-                    * (z_pp2**2 / r_pp2**3 - 1 / r_pp2)
-                )
-            else:
-                # Auxiliary variables
-                big_d = z_pp2 / self.linear_eccentricity**2
-                big_r = r_pp2 / self.linear_eccentricity**2
-                # cos(reduced latitude) squared of the computation point
-                cosbeta_p2 = 0.5 + big_r / 2 - np.sqrt(0.25 + big_r**2 / 4 - big_d / 2)
-
-            # Note that cosbeta_p2 can sometimes be less than 0 to within
-            # machine precision. To avoid taking the square root of a negative
-            # number, use the absolute value of this quantity.
-            cosbeta_p2 = np.abs(cosbeta_p2)
-
-            # Semiminor axis of the ellipsoid passing through the computation
-            # point. This is the coordinate u
-            b_p = np.sqrt(r_p2 + z_p2 - self.linear_eccentricity**2 * cosbeta_p2)
-
-            # Note that the sign of beta_p needs to be fixed as it is defined
-            # from -90 to 90 degrees, but arccos is from 0 to 180.
-            beta_p = np.copysign(np.degrees(np.arccos(np.sqrt(cosbeta_p2))), latitude)
-
-            return longitude, beta_p, b_p
-=======
             u = np.full_like(height, fill_value=self.semiminor_axis, dtype=np.float64)
 
             return longitude, beta, u
@@ -756,13 +692,29 @@
         z_p2 = (self.semiminor_axis * sinbeta + height * sinlat) ** 2
         # Distance squared between computation point and spin axis
         r_p2 = (self.semimajor_axis * cosbeta + height * coslat) ** 2
-
-        # Auxiliary variables
-        big_d = (r_p2 - z_p2) / big_e2
-        big_r = (r_p2 + z_p2) / big_e2
-
-        # cos(reduced latitude) squared of the computation point
-        cosbeta_p2 = 0.5 + big_r / 2 - np.sqrt(0.25 + big_r**2 / 4 - big_d / 2)
+        # Auxialiary variables
+        z_pp2 = r_p2 - z_p2
+        r_pp2 = r_p2 + z_p2
+
+        if self.flattening < 5.0e-5:
+            # Use the Taylor series approximation for flattenings close to
+            # zero to avoid numerical issues.
+            cosbeta_p2 = (
+                0.5
+                + 0.5 * z_pp2 / r_pp2
+                + big_e2 * 0.25 * (z_pp2**2 / r_pp2**3 - 1 / r_pp2)
+            )
+        else:
+            # Auxiliary variables
+            big_d = z_pp2 / big_e2
+            big_r = r_pp2 / big_e2
+            # cos(reduced latitude) squared of the computation point
+            cosbeta_p2 = 0.5 + big_r / 2 - np.sqrt(0.25 + big_r**2 / 4 - big_d / 2)
+
+        # Note that cosbeta_p2 can sometimes be less than 0 to within
+        # machine precision. To avoid taking the square root of a negative
+        # number, use the absolute value of this quantity.
+        cosbeta_p2 = np.abs(cosbeta_p2)
 
         # Semiminor axis of the ellipsoid passing through the computation
         # point. This is the coordinate u
@@ -773,7 +725,6 @@
         beta_p = np.copysign(np.degrees(np.arccos(np.sqrt(cosbeta_p2))), latitude)
 
         return longitude, beta_p, b_p
->>>>>>> 2046e2f4
 
     def ellipsoidal_harmonic_to_geodetic(self, longitude, reduced_latitude, u):
         """
@@ -870,78 +821,6 @@
                 "Height must be greater than or equal to zero."
             )
 
-<<<<<<< HEAD
-        # The variable names follow Li and Goetze (2001). The prime terms
-        # (*_p) refer to quantities on an ellipsoid passing through the
-        # computation point.
-        sinlat = np.sin(np.radians(latitude))
-        coslat = np.sqrt(1 - sinlat**2)
-
-        # Reduced latitude of the projection of the point on the
-        # reference ellipsoid
-        beta = np.arctan2(self.semiminor_axis * sinlat, self.semimajor_axis * coslat)
-        sinbeta = np.sin(beta)
-        cosbeta = np.sqrt(1 - sinbeta**2)
-
-        # Distance squared between computation point and equatorial plane
-        z_p2 = (self.semiminor_axis * sinbeta + height * sinlat) ** 2
-        # Distance squared between computation point and spin axis
-        r_p2 = (self.semimajor_axis * cosbeta + height * coslat) ** 2
-        # Auxialiary variables
-        z_pp2 = r_p2 - z_p2
-        r_pp2 = r_p2 + z_p2
-
-        if self.flattening < 5.0e-5:
-            #  Use the Taylor series approximation for flattenings close to
-            # zero to avoid numerical issues.
-            cosbeta_p2 = (
-                0.5
-                + 0.5 * z_pp2 / r_pp2
-                + self.linear_eccentricity**2 * 0.25 * (z_pp2**2 / r_pp2**3 - 1 / r_pp2)
-            )
-        else:
-            # Auxiliary variables
-            big_d = z_pp2 / self.linear_eccentricity**2
-            big_r = r_pp2 / self.linear_eccentricity**2
-            # cos(reduced latitude) squared of the computation point
-            cosbeta_p2 = 0.5 + big_r / 2 - np.sqrt(0.25 + big_r**2 / 4 - big_d / 2)
-
-        # Note that cosbeta_p2 can sometimes be less than 0 to within
-        # machine precision. To avoid taking the square root of a negative
-        # number, use the absolute value of this quantity.
-        cosbeta_p2 = np.abs(cosbeta_p2)
-        sinbeta_p2 = 1 - cosbeta_p2
-
-        # Semiminor axis of the ellipsoid passing through the computation
-        # point. This is the coordinate u
-        b_p = np.sqrt(r_p2 + z_p2 - self.linear_eccentricity**2 * cosbeta_p2)
-
-        # Compute auxiliary variables and the ratio E q_p / q_0
-        if self.flattening <= 1.25e-5:
-            aux = 3 * self.semiminor_axis**3 / b_p**2
-        else:
-            q_0 = 0.5 * (
-                (1 + 3 * (self.semiminor_axis / self.linear_eccentricity) ** 2)
-                * np.arctan2(self.linear_eccentricity, self.semiminor_axis)
-                - 3 * self.semiminor_axis / self.linear_eccentricity
-            )
-            q_p = (
-                3
-                * (1 + (b_p / self.linear_eccentricity) ** 2)
-                * (
-                    1
-                    - b_p
-                    / self.linear_eccentricity
-                    * np.arctan2(self.linear_eccentricity, b_p)
-                )
-                - 1
-            )
-            aux = self.linear_eccentricity * q_p / q_0
-
-        big_w = np.sqrt(
-            (b_p**2 + self.linear_eccentricity**2 * sinbeta_p2)
-            / (b_p**2 + self.linear_eccentricity**2)
-=======
         # Convert geodetic latitude and height to ellipsoidal-harmonic coords
         longitude, beta, u = self.geodetic_to_ellipsoidal_harmonic(
             None, latitude, height
@@ -949,32 +828,28 @@
         sinbeta2 = np.sin(np.radians(beta)) ** 2
         cosbeta2 = 1 - sinbeta2
         big_e = self.linear_eccentricity
-
-        # Compute the auxiliary functions q and q_0 (eq 2-113 of
-        # HofmannWellenhofMoritz2006)
-        q_0 = 0.5 * (
-            (1 + 3 * (self.semiminor_axis / big_e) ** 2)
-            * np.arctan2(big_e, self.semiminor_axis)
-            - 3 * self.semiminor_axis / big_e
->>>>>>> 2046e2f4
-        )
-        q_p = 3 * (1 + (u / big_e) ** 2) * (1 - u / big_e * np.arctan2(big_e, u)) - 1
-        big_w = np.sqrt((u**2 + big_e**2 * sinbeta2) / (u**2 + big_e**2))
+        big_e2 = big_e**2
+
+        # Compute auxiliary variables and the ratio E q_p / q_0
+        if self.flattening <= 1.25e-5:
+            aux = 3 * self.semiminor_axis**3 / u**2
+        else:
+            q_0 = 0.5 * (
+                (1 + 3 * (self.semiminor_axis / big_e) ** 2)
+                * np.arctan2(big_e, self.semiminor_axis)
+                - 3 * self.semiminor_axis / big_e
+            )
+            q_p = (
+                3 * (1 + (u / big_e) ** 2) * (1 - u / big_e * np.arctan2(big_e, u)) - 1
+            )
+            aux = big_e * q_p / q_0
+
+        big_w = np.sqrt((u**2 + big_e2 * sinbeta2) / (u**2 + big_e2))
 
         # Put together gamma using 3 separate terms
-        term1 = self.geocentric_grav_const / (u**2 + big_e**2)
+        term1 = self.geocentric_grav_const / (u**2 + big_e2)
         term2 = (0.5 * sinbeta2 - 1 / 6) * (
-            self.semimajor_axis**2
-<<<<<<< HEAD
-            * aux
-            * self.angular_velocity**2
-            / (b_p**2 + self.linear_eccentricity**2)
-=======
-            * big_e
-            * q_p
-            * self.angular_velocity**2
-            / ((u**2 + big_e**2) * q_0)
->>>>>>> 2046e2f4
+            self.semimajor_axis**2 * aux * self.angular_velocity**2 / (u**2 + big_e2)
         )
         term3 = -cosbeta2 * u * self.angular_velocity**2
         gamma = (term1 + term2 + term3) / big_w
@@ -1001,22 +876,12 @@
 
         in which :math:`V` is the gravitational potential of the
         ellipsoid (no centrifugal term), :math:`GM` is the geocentric
-<<<<<<< HEAD
         gravitational constant, :math:`E` is the linear eccentricty,
         :math:`\omega` is the angular rotation rate, :math:`q` and :math:`q_0`
         are auxiliary functions, :math:`P_2` is the degree 2 unnormalized
         Legendre Polynomial, and :math:`u` and :math:`beta` are ellipsoidal-
         harmonic coordinates corresponding to the input geodetic latitude and
         ellipsoidal height. See eq. 2-124 of [HofmannWellenhofMoritz2006]_.
-=======
-        gravitational constant, :math:`E` is the linear eccentricity,
-        :math:`\omega` is the angular rotation rate, :math:`q` and :math:`q_0`
-        are auxiliary functions, :math:`P_2` is the degree 2 unnormalized
-        Legendre Polynomial, and :math:`u` and :math:`\beta` are
-        ellipsoidal-harmonic coordinates corresponding to the input geodetic
-        latitude and ellipsoidal height. See eq. 2-124 of
-        [HofmannWellenhofMoritz2006]_.
->>>>>>> 2046e2f4
 
         Assumes that the internal density distribution of the ellipsoid is such
         that the gravity potential is constant at its surface.
@@ -1048,26 +913,21 @@
                 "Height must be greater than or equal to zero."
             )
 
-<<<<<<< HEAD
         # Convert geodetic latitude and height to ellipsoidal-harmonic
         # coordinates. Note that beta is in degrees.
         longitude, beta, u = self.geodetic_to_ellipsoidal_harmonic(
             None, latitude, height
         )
+        big_e = self.linear_eccentricity
+        big_e2 = big_e**2
 
         # Compute the term GM * arctan(E/u) / E
         if self.flattening < 4.0e-16:
             # Use the 3rd order arctan small-angle approximation to avoid
             # numerical instabilities when the flattening is close to zero.
-            var = self.geocentric_grav_const * (
-                1 / u - self.linear_eccentricity**2 / (3 * u**3)
-            )
+            var = self.geocentric_grav_const * (1 / u - big_e2 / (3 * u**3))
         else:
-            var = (
-                self.geocentric_grav_const
-                / self.linear_eccentricity
-                * np.arctan(self.linear_eccentricity / u)
-            )
+            var = self.geocentric_grav_const / big_e * np.arctan(big_e / u)
 
         # Compute the ratio of the auxiliary functions q and q_0 (eq 2-113 of
         # HofmannWellenhofMoritz2006)
@@ -1077,40 +937,18 @@
             ratio = (self.semiminor_axis / u) ** 3
         else:
             q_0 = 0.5 * (
-                (1 + 3 * (self.semiminor_axis / self.linear_eccentricity) ** 2)
-                * np.arctan2(self.linear_eccentricity, self.semiminor_axis)
-                - 3 * self.semiminor_axis / self.linear_eccentricity
+                (1 + 3 * (self.semiminor_axis / big_e) ** 2)
+                * np.arctan2(big_e, self.semiminor_axis)
+                - 3 * self.semiminor_axis / big_e
             )
             q = 0.5 * (
-                (1 + 3 * (u / self.linear_eccentricity) ** 2)
-                * np.arctan2(self.linear_eccentricity, u)
-                - 3 * u / self.linear_eccentricity
+                (1 + 3 * (u / big_e) ** 2) * np.arctan2(big_e, u) - 3 * u / big_e
             )
             ratio = q / q_0
 
         big_v = var + (1 / 3) * (
             self.angular_velocity * self.semimajor_axis
         ) ** 2 * ratio * (1.5 * np.sin(np.radians(beta)) ** 2 - 0.5)
-=======
-        # Convert geodetic latitude and height to ellipsoidal-harmonic coords
-        longitude, beta, u = self.geodetic_to_ellipsoidal_harmonic(
-            None, latitude, height
-        )
-        big_e = self.linear_eccentricity
-
-        # Compute the auxiliary functions q and q_0 (eq 2-113 of
-        # HofmannWellenhofMoritz2006)
-        q_0 = 0.5 * (
-            (1 + 3 * (self.semiminor_axis / big_e) ** 2)
-            * np.arctan2(big_e, self.semiminor_axis)
-            - 3 * self.semiminor_axis / big_e
-        )
-        q = 0.5 * ((1 + 3 * (u / big_e) ** 2) * np.arctan2(big_e, u) - 3 * u / big_e)
-
-        big_v = self.geocentric_grav_const / big_e * np.arctan(big_e / u) + (1 / 3) * (
-            self.angular_velocity * self.semimajor_axis
-        ) ** 2 * q / q_0 * (1.5 * np.sin(np.radians(beta)) ** 2 - 0.5)
->>>>>>> 2046e2f4
 
         return big_v
 
@@ -1127,17 +965,6 @@
 
             U(\beta, u) = \dfrac{GM}{E} \arctan{\dfrac{E}{u}} + \dfrac{1}{2}
             \omega^2 a^2 \dfrac{q}{q_0} \left(\sin^2 \beta
-<<<<<<< HEAD
-            - \dfrac{1}{3}\right) + \dfrac{1}{2} \omega^2 \left(u^2 + E^2)
-            \cos^2 \beta
-
-        in which :math:`U` is the gravity potential of the ellipsoid,
-        :math:`GM` is the geocentric gravitational constant, :math:`E` is the
-        linear eccentricty, :math:`\omega` is the angular rotation rate,
-        :math:`q` and :math:`q_0` are auxiliary functions, and :math:`u` and
-        :math:`beta` are ellipsoidal-harmonic coordinates corresponding to the
-        input geodetic latitude and and ellipsoidal height. See eq. 2-126 of
-=======
             - \dfrac{1}{3}\right) + \dfrac{1}{2} \omega^2 \left(u^2
             + E^2\right) \cos^2 \beta
 
@@ -1147,7 +974,6 @@
         :math:`q` and :math:`q_0` are auxiliary functions, and :math:`u` and
         :math:`\beta` are ellipsoidal-harmonic coordinates corresponding to the
         input geodetic latitude and ellipsoidal height. See eq. 2-126 of
->>>>>>> 2046e2f4
         [HofmannWellenhofMoritz2006]_.
 
         Assumes that the internal density distribution of the ellipsoid is such
@@ -1180,26 +1006,21 @@
                 "Height must be greater than or equal to zero."
             )
 
-<<<<<<< HEAD
         # Convert geodetic latitude and height to ellipsoidal-harmonic
         # coordinates. Note that beta is in degrees.
         longitude, beta, u = self.geodetic_to_ellipsoidal_harmonic(
             None, latitude, height
         )
+        big_e = self.linear_eccentricity
+        big_e2 = big_e**2
 
         # Compute the term GM * arctan(E/u) / E
         if self.flattening < 4.0e-16:
             # Use the 3rd order arctan small-angle approximation to avoid
             # numerical instabilities when the flattening is close to zero.
-            var = self.geocentric_grav_const * (
-                1 / u - self.linear_eccentricity**2 / (3 * u**3)
-            )
+            var = self.geocentric_grav_const * (1 / u - big_e2 / (3 * u**3))
         else:
-            var = (
-                self.geocentric_grav_const
-                / self.linear_eccentricity
-                * np.arctan(self.linear_eccentricity / u)
-            )
+            var = self.geocentric_grav_const / big_e * np.arctan(big_e / u)
 
         # Compute the ratio of the auxiliary functions q and q_0 (eq 2-113 of
         # HofmannWellenhofMoritz2006)
@@ -1209,14 +1030,12 @@
             ratio = (self.semiminor_axis / u) ** 3
         else:
             q_0 = 0.5 * (
-                (1 + 3 * (self.semiminor_axis / self.linear_eccentricity) ** 2)
-                * np.arctan2(self.linear_eccentricity, self.semiminor_axis)
-                - 3 * self.semiminor_axis / self.linear_eccentricity
+                (1 + 3 * (self.semiminor_axis / big_e) ** 2)
+                * np.arctan2(big_e, self.semiminor_axis)
+                - 3 * self.semiminor_axis / big_e
             )
             q = 0.5 * (
-                (1 + 3 * (u / self.linear_eccentricity) ** 2)
-                * np.arctan2(self.linear_eccentricity, u)
-                - 3 * u / self.linear_eccentricity
+                (1 + 3 * (u / big_e) ** 2) * np.arctan2(big_e, u) - 3 * u / big_e
             )
             ratio = q / q_0
 
@@ -1228,34 +1047,7 @@
             * (np.sin(np.radians(beta)) ** 2 - 1 / 3)
             + 0.5
             * self.angular_velocity**2
-            * (u**2 + self.linear_eccentricity**2)
-=======
-        # Convert geodetic latitude and height to ellipsoidal-harmonic coords
-        longitude, beta, u = self.geodetic_to_ellipsoidal_harmonic(
-            None, latitude, height
-        )
-        big_e = self.linear_eccentricity
-
-        # Compute the auxiliary functions q and q_0 (eq 2-113 of
-        # HofmannWellenhofMoritz2006)
-        q_0 = 0.5 * (
-            (1 + 3 * (self.semiminor_axis / big_e) ** 2)
-            * np.arctan2(big_e, self.semiminor_axis)
-            - 3 * self.semiminor_axis / big_e
-        )
-        q = 0.5 * ((1 + 3 * (u / big_e) ** 2) * np.arctan2(big_e, u) - 3 * u / big_e)
-
-        big_u = (
-            self.geocentric_grav_const / big_e * np.arctan(big_e / u)
-            + 0.5
-            * (self.angular_velocity * self.semimajor_axis) ** 2
-            * q
-            / q_0
-            * (np.sin(np.radians(beta)) ** 2 - 1 / 3)
-            + 0.5
-            * self.angular_velocity**2
-            * (u**2 + big_e**2)
->>>>>>> 2046e2f4
+            * (u**2 + big_e2)
             * np.cos(np.radians(beta)) ** 2
         )
 
