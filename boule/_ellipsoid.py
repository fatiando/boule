# Copyright (c) 2019 The Boule Developers.
# Distributed under the terms of the BSD 3-Clause License.
# SPDX-License-Identifier: BSD-3-Clause
#
# This code is part of the Fatiando a Terra project (https://www.fatiando.org)
#
"""
Module for defining and setting the reference ellipsoid.
"""
from warnings import warn

import attr
import numpy as np


# Don't let ellipsoid parameters be changed to avoid messing up calculations
# accidentally.
@attr.s(frozen=True)
class Ellipsoid:
    r"""
    A rotating oblate ellipsoid.

    The ellipsoid is defined by four parameters: semimajor axis, flattening,
    geocentric gravitational constant, and angular velocity. It spins around
    it's semiminor axis and has constant gravity potential at its surface. The
    internal density structure of the ellipsoid is unspecified but must be such
    that the constant potential condition is satisfied.

    **This class is read-only:** Input parameters and attributes cannot be
    changed after instantiation.

    **Units:** All input parameters and derived attributes are in SI units.

    Parameters
    ----------
    name : str
        A short name for the ellipsoid, for example ``"WGS84"``.
    semimajor_axis : float
        The semimajor axis of the ellipsoid. The equatorial (large) radius.
        Definition: :math:`a`.
        Units: :math:`m`.
    flattening : float
        The (first) flattening of the ellipsoid.
        Definition: :math:`f = (a - b)/a`.
        Units: adimensional.
    geocentric_grav_const : float
        The geocentric gravitational constant. The product of the mass of the
        ellipsoid :math:`M` and the gravitational constant :math:`G`.
        Definition: :math:`GM`. Units:
        :math:`m^3.s^{-2}`.
    angular_velocity : float
        The angular velocity of the rotating ellipsoid.
        Definition: :math:`\omega`.
        Units: :math:`\\rad.s^{-1}`.
    long_name : str or None
        A long name for the ellipsoid, for example ``"World Geodetic System
        1984"`` (optional).
    reference : str or None
        Citation for the ellipsoid parameter values (optional).


    .. caution::

        Use :class:`boule.Sphere` if you desire zero flattening because there
        are singularities for this particular case in the normal gravity
        calculations.

    Examples
    --------

    We can define an ellipsoid by setting the 4 key numerical parameters and
    some metadata about where they came from:

    >>> ellipsoid = Ellipsoid(
    ...     name="WGS84",
    ...     long_name="World Geodetic System 1984",
    ...     semimajor_axis=6378137,
    ...     flattening=1 / 298.257223563,
    ...     geocentric_grav_const=3986004.418e8,
    ...     angular_velocity=7292115e-11,
    ...     reference=(
    ...         "Hofmann-Wellenhof, B., & Moritz, H. (2006). Physical Geodesy "
    ...         "(2nd, corr. ed. 2006 edition ed.). Wien ; New York: Springer."
    ...     ),
    ... )
    >>> print(ellipsoid) # doctest: +ELLIPSIS
    Ellipsoid(name='WGS84', ...)
    >>> print(ellipsoid.long_name)
    World Geodetic System 1984

    The class then defines several derived attributes based on the input
    parameters:

    >>> print(f"{ellipsoid.semiminor_axis:.4f} m")
    6356752.3142 m
    >>> print(f"{ellipsoid.linear_eccentricity:.8f} m")
    521854.00842339 m
    >>> print(f"{ellipsoid.first_eccentricity:.13e}")
    8.1819190842621e-02
    >>> print(f"{ellipsoid.second_eccentricity:.13e}")
    8.2094437949696e-02
    >>> print(f"{ellipsoid.mean_radius:.4f} m")
    6371008.7714 m
    >>> print(f"{ellipsoid.volume * 1e-9:.5e} km³")
    1.08321e+12 km³
    >>> print(f"{ellipsoid.gravity_equator:.10f} m/s²")
    9.7803253359 m/s²
    >>> print(f"{ellipsoid.gravity_pole:.10f} m/s²")
    9.8321849379 m/s²

    Use the class methods for calculating normal gravity and other geometric
    quantities.
    """

    name = attr.ib()
    semimajor_axis = attr.ib()
    flattening = attr.ib()
    geocentric_grav_const = attr.ib()
    angular_velocity = attr.ib()
    long_name = attr.ib(default=None)
    reference = attr.ib(default=None)

    @flattening.validator
    def _check_flattening(self, flattening, value):
        "Check if flattening is valid"
        if value < 0 or value >= 1:
            raise ValueError(
                f"Invalid flattening '{value}'. "
                "Should be greater than zero and lower than 1."
            )
        if value == 0:
            raise ValueError(
                "Flattening equal to zero will lead to errors in normal gravity. "
                "Use boule.Sphere for representing ellipsoids with zero flattening."
            )
        if value < 1e-7:
            warn(
                f"Flattening is too close to zero ('{value}'). "
                "This may lead to inaccurate results and division by zero errors. "
                "Use boule.Sphere for representing ellipsoids with zero flattening."
            )

    @semimajor_axis.validator
    def _check_semimajor_axis(self, semimajor_axis, value):
        "Check if semimajor_axis is valid"
        if not value > 0:
            raise ValueError(
                f"Invalid semi-major axis '{value}'. Should be greater than zero."
            )

    @geocentric_grav_const.validator
    def _check_geocentric_grav_const(self, geocentric_grav_const, value):
        "Warn if geocentric_grav_const is negative"
        if value < 0:
            warn(f"The geocentric gravitational constant is negative: '{value}'")

    @property
    def semiminor_axis(self):
        """
        The semiminor (small/polar) axis of the ellipsoid.
        Definition: :math:`b = a (1 - f)`.
        Units: :math:`m`.
        """
        return self.semimajor_axis * (1 - self.flattening)

    @property
    def thirdflattening(self):
        r"""
        The third flattening of the ellipsoid (used in geodetic calculations).
        Definition: :math:`f^{\prime\prime}= \dfrac{a -b}{a + b}`.
        Units: adimensional.
        """
        return (self.semimajor_axis - self.semiminor_axis) / (
            self.semimajor_axis + self.semiminor_axis
        )

    @property
    def linear_eccentricity(self):
        r"""
        The linear eccentricity of the ellipsoid. The distance between the
        ellipsoid's center and one of its foci.
        Definition: :math:`c = \sqrt{a^2 - b^2}`.
        Units: :math:`m`.
        """
        return np.sqrt(self.semimajor_axis**2 - self.semiminor_axis**2)

    @property
    def eccentricity(self):
        "Alias for the first eccentricity."
        return self.first_eccentricity

    @property
    def first_eccentricity(self):
        r"""
        The (first) eccentricity of the ellipsoid. The ratio between the linear
        eccentricity and the semimajor axis.
        Definition: :math:`e = \dfrac{\sqrt{a^2 - b^2}}{a} = \sqrt{2f - f^2}`.
        Units: adimensional.
        """
        return np.sqrt(2 * self.flattening - self.flattening**2)

    @property
    def second_eccentricity(self):
        r"""
        The second eccentricity of the ellipsoid. The ratio between the linear
        eccentricity and the semiminor axis.
        Definition: :math:`e^\prime = \dfrac{\sqrt{a^2 - b^2}}{b}
        = \dfrac{\sqrt{2f - f^2}}{1 - f}`.
        Units: adimensional.
        """
        return self.first_eccentricity / (1 - self.flattening)

    @property
    def mean_radius(self):
        """
        The arithmetic mean radius of the ellipsoid [Moritz1988]_.
        Definition: :math:`R_1 = (2a + b)/3`.
        Units: :math:`m`.
        """
        return 1 / 3 * (2 * self.semimajor_axis + self.semiminor_axis)

    @property
    def volume(self):
        r"""
        The volume bounded by the ellipsoid.
        Definition: :math:`V = \dfrac{4}{3} \pi a^2 c`.
        Units: :math:`m^3`.
        """
        return (4 / 3 * np.pi) * self.semimajor_axis**2 * self.semiminor_axis

    @property
    def _emm(self):
        "Auxiliary quantity used to calculate gravity at the pole and equator"
        return (
            self.angular_velocity**2
            * self.semimajor_axis**2
            * self.semiminor_axis
            / self.geocentric_grav_const
        )

    @property
    def gravity_equator(self):
        """
        The norm of the gravity acceleration vector (gravitational +
        centrifugal accelerations) at the equator on the surface of the
        ellipsoid. Units: :math:`m/s^2`.
        """
        ratio = self.semiminor_axis / self.linear_eccentricity
        arctan = np.arctan2(self.linear_eccentricity, self.semiminor_axis)
        aux = (
            self.second_eccentricity
            * (3 * (1 + ratio**2) * (1 - ratio * arctan) - 1)
            / (3 * ((1 + 3 * ratio**2) * arctan - 3 * ratio))
        )
        axis_mul = self.semimajor_axis * self.semiminor_axis
        result = (
            self.geocentric_grav_const * (1 - self._emm - self._emm * aux) / axis_mul
        )
        return result

    @property
    def gravity_pole(self):
        """
        The norm of the gravity acceleration vector (gravitational +
        centrifugal accelerations) at the poles on the surface of the
        ellipsoid. Units: :math:`m/s^2`.
        """
        ratio = self.semiminor_axis / self.linear_eccentricity
        arctan = np.arctan2(self.linear_eccentricity, self.semiminor_axis)
        aux = (
            self.second_eccentricity
            * (3 * (1 + ratio**2) * (1 - ratio * arctan) - 1)
            / (1.5 * ((1 + 3 * ratio**2) * arctan - 3 * ratio))
        )
        result = (
            self.geocentric_grav_const * (1 + self._emm * aux) / self.semimajor_axis**2
        )
        return result

    def geocentric_radius(self, latitude, geodetic=True):
        r"""
        Radial distance from the center of the ellipsoid to its surface.

        Can be calculated from either geocentric geodetic or geocentric
        spherical latitudes.

        Parameters
        ----------
        latitude : float or array
            Latitude coordinates on geodetic coordinate system in degrees.
        geodetic : bool
            If True (default), will assume that latitudes are geodetic
            latitudes. Otherwise, will assume that they are geocentric
            spherical latitudes.

        Returns
        -------
        geocentric_radius : float or array
            The geocentric radius for the given latitude(s) in the same units
            as the ellipsoid axis.


        .. tip::

            No elevation is taken into account. If you need the geocentric
            radius at a height other than zero, use
            ``pymap3d.geodetic2spherical`` instead.

        Notes
        ------

        The geocentric surface radius :math:`R` is a function of the geocentric
        geodetic latitude :math:`\phi` and the semimajor and semiminor axis,
        :math:`a` and :math:`b` [1]_:

        .. math::

            R(\phi) = \sqrt{
                \dfrac{
                    (a^2\cos\phi)^2 + (b^2\sin\phi)^2
                }{
                    (a\cos\phi)^2 + (b\sin\phi)^2
                }
            }

        Alternatively, the geocentric surface radius can also be calculated
        using the geocentric spherical latitude :math:`\theta` by passing
        ``geodetic=False``:

        .. math::

            R(\theta) = \sqrt{
                \dfrac{
                    1
                }{
                    (\frac{\cos\theta}{a})^2 + (\frac{\sin\theta}{b})^2
                }
            }

        This can be useful if you already have the geocentric spherical
        latitudes and need the geocentric radius of the ellipsoid (for example,
        in spherical harmonic synthesis). In these cases, the coordinate
        conversion route is not possible since we need the radial coordinates
        to do that in the first place.

        References
        ----------

        .. [1] See https://en.wikipedia.org/wiki/Earth_radius#Geocentric_radius

        """
        latitude_rad = np.radians(latitude)
        coslat, sinlat = np.cos(latitude_rad), np.sin(latitude_rad)
        # Avoid doing this in favour of having the user do the conversions when
        # possible. It's not the case here, so we made an exception.
        if geodetic:
            radius = np.sqrt(
                (
                    (self.semimajor_axis**2 * coslat) ** 2
                    + (self.semiminor_axis**2 * sinlat) ** 2
                )
                / (
                    (self.semimajor_axis * coslat) ** 2
                    + (self.semiminor_axis * sinlat) ** 2
                )
            )
        else:
            radius = np.sqrt(
                1
                / (
                    (coslat / self.semimajor_axis) ** 2
                    + (sinlat / self.semiminor_axis) ** 2
                )
            )
        return radius

    def prime_vertical_radius(self, sinlat):
        r"""
        The prime vertical radius of curvature for a given geodetic latitude.

        .. note::

            This function receives the sine of the latitude as input to avoid
            repeated computations of trigonometric functions in
            methods/functions that rely on it.

        Parameters
        ----------
        sinlat : float or array-like
            Sine of the geocentric geodetic latitude.

        Returns
        -------
        prime_vertical_radius : float or array-like
            Prime vertical radius given in the same units as the semi-major
            axis

        Notes
        -----

        The prime vertical radius of curvature :math:`N` is defined as [2]_:

        .. math::

            N(\phi) = \frac{a}{\sqrt{1 - e^2 \sin^2(\phi)}}

        Where :math:`a` is the semimajor axis and :math:`e` is the first
        eccentricity.

        References
        ----------

        .. [2] See https://en.wikipedia.org/wiki/Earth_radius#Prime_vertical

        """
        return self.semimajor_axis / np.sqrt(1 - self.first_eccentricity**2 * sinlat**2)

    def geodetic_to_spherical(self, longitude, latitude, height):
        """
        Convert from geodetic to geocentric spherical coordinates.

        The geodetic datum is defined by this ellipsoid. The coordinates are
        converted following [Vermeille2002]_.

        Parameters
        ----------
        longitude : array
            Longitude coordinates on geodetic coordinate system in degrees.
        latitude : array
            Latitude coordinates on geodetic coordinate system in degrees.
        height : array
            Ellipsoidal heights in meters.

        Returns
        -------
        longitude : array
            Longitude coordinates on geocentric spherical coordinate system in
            degrees. The longitude coordinates are not modified during this
            conversion.
        spherical_latitude : array
            Converted latitude coordinates on geocentric spherical coordinate
            system in degrees.
        radius : array
            Converted spherical radius coordinates in meters.
        """
        sinlat = np.sin(np.radians(latitude))
        coslat = np.sqrt(1 - sinlat**2)
        prime_radius = self.prime_vertical_radius(sinlat)
        # Instead of computing X and Y, we only compute the projection on the
        # XY plane: xy_projection = sqrt( X**2 + Y**2 )
        xy_projection = (height + prime_radius) * coslat
        z_cartesian = (height + (1 - self.eccentricity**2) * prime_radius) * sinlat
        radius = np.hypot(xy_projection, z_cartesian)
        spherical_latitude = np.degrees(np.arcsin(z_cartesian / radius))
        return longitude, spherical_latitude, radius

    def spherical_to_geodetic(self, longitude, spherical_latitude, radius):
        """
        Convert from geocentric spherical to geodetic coordinates.

        The geodetic datum is defined by this ellipsoid. The coordinates are
        converted following [Vermeille2002]_.

        Parameters
        ----------
        longitude : array
            Longitude coordinates on geocentric spherical coordinate system in
            degrees.
        spherical_latitude : array
            Latitude coordinates on geocentric spherical coordinate system in
            degrees.
        radius : array
            Spherical radius coordinates in meters.

        Returns
        -------
        longitude : array
            Longitude coordinates on geodetic coordinate system in degrees.
            The longitude coordinates are not modified during this conversion.
        latitude : array
            Converted latitude coordinates on geodetic coordinate system in
            degrees.
        height : array
            Converted ellipsoidal height coordinates in meters.
        """
        sinlat = np.sin(np.radians(spherical_latitude))
        coslat = np.sqrt(1 - sinlat**2)
        big_z = radius * sinlat
        p_0 = radius**2 * coslat**2 / self.semimajor_axis**2
        q_0 = (1 - self.eccentricity**2) / self.semimajor_axis**2 * big_z**2
        r_0 = (p_0 + q_0 - self.eccentricity**4) / 6
        s_0 = self.eccentricity**4 * p_0 * q_0 / 4 / r_0**3
        t_0 = np.cbrt(1 + s_0 + np.sqrt(2 * s_0 + s_0**2))
        u_0 = r_0 * (1 + t_0 + 1 / t_0)
        v_0 = np.sqrt(u_0**2 + q_0 * self.eccentricity**4)
        w_0 = self.eccentricity**2 * (u_0 + v_0 - q_0) / 2 / v_0
        k = np.sqrt(u_0 + v_0 + w_0**2) - w_0
        big_d = k * radius * coslat / (k + self.eccentricity**2)
        hypot_dz = np.hypot(big_d, big_z)
        latitude = np.degrees(2 * np.arctan2(big_z, (big_d + hypot_dz)))
        height = (k + self.eccentricity**2 - 1) / k * hypot_dz
        return longitude, latitude, height

    def geodetic_to_ellipsoidal_harmonic(self, longitude, latitude, height):
        """
        Convert from geodetic to ellipsoidal-harmonic coordinates.

        The geodetic datum is defined by this ellipsoid, and the coordinates
        are converted following [Lakshmanan1991]_ and [LiGotze2001].

        Parameters
        ----------
        longitude : array
            Longitude coordinates on geodetic coordinate system in degrees.
        latitude : array
            Latitude coordinates on geodetic coordinate system in degrees.
        height : array
            Ellipsoidal heights in meters.

        Returns
        -------
        longitude : array
            Longitude coordinates on ellipsoidal-harmonic coordinate system in
            degrees. The longitude coordinates are not modified during this
            conversion.
        reduced_latitude : array
            The reduced (or parametric) latitude in degrees.
        u : array
            The coordinate u, which is the semiminor axis of the ellipsoid that
            passes through the input coordinates.
        """
        if np.array(height).all() == 0:
            # Use simple formula that relates geodetic and reduced latitude
            beta = np.degrees(
                np.arctan(
                    self.semiminor_axis
                    / self.semimajor_axis
                    * np.tan(np.radians(latitude))
                )
            )
            u = self.semiminor_axis

            return longitude, beta, u

        else:
            # The variable names follow Li and Goetze (2001). The prime terms
            # (*_p) refer to quantities on an ellipsoid passing through the
            # computation point.
            sinlat = np.sin(np.radians(latitude))
            coslat = np.sqrt(1 - sinlat**2)

            # Reduced latitude of the projection of the point on the
            # reference ellipsoid
            beta = np.arctan2(
                self.semiminor_axis * sinlat, self.semimajor_axis * coslat
            )
            sinbeta = np.sin(beta)
            cosbeta = np.sqrt(1 - sinbeta**2)

            # Distance squared between computation point and equatorial plane
            z_p2 = (self.semiminor_axis * sinbeta + height * sinlat) ** 2
            # Distance squared between computation point and spin axis
            r_p2 = (self.semimajor_axis * cosbeta + height * coslat) ** 2

            # Auxiliary variables
            big_d = (r_p2 - z_p2) / self.linear_eccentricity**2
            big_r = (r_p2 + z_p2) / self.linear_eccentricity**2

            # cos(reduced latitude) squared of the computation point
            cosbeta_p2 = 0.5 + big_r / 2 - np.sqrt(0.25 + big_r**2 / 4 - big_d / 2)

            # Semiminor axis of ellipsoid passing through the computation point
            b_p = np.sqrt(r_p2 + z_p2 - self.linear_eccentricity**2 * cosbeta_p2)

            beta_p = np.degrees(np.arccos(np.sqrt(cosbeta_p2)))

            return longitude, beta_p, b_p

    def ellipsoidal_harmonic_to_geodetic(self, longitude, reduced_latitude, u):
        """
        Convert from ellipsoidal-harmonic coordinates to geodetic coordinates.

        The geodetic datum is defined by this ellipsoid.

        Parameters
        ----------
        longitude : array
            Longitude coordinates on ellipsoidal-harmonic coordinate system in
            degrees.
        latitude : array
            Reduced (parametric) latitude coordinates on ellipsoidal-harmonic
            coordinate system in degrees.
        u : array
            The coordinate u, which is the semiminor axes of the ellipsoid that
            passes through the input coordinates.

        Returns
        -------
        longitude : array
            Longitude coordinates on geodetic coordinate system in degrees. The
            longitude coordinates are not modified during this conversion.
        latitude : array
            Latitude coordinates on geodetic coordinate system in degrees.
        height : array
            Ellipsoidal heights in meters.
        """
        # semimajor axis of the ellipsoid that passes through the input
        # coordinates
        a_p = np.sqrt(u**2 + self.linear_eccentricity**2)

        # geodetic latitude
        latitude = np.arctan(a_p / u * np.tan(np.radians(reduced_latitude)))

        # Compute height as the difference of the prime_vertical_radius of the
        # input ellipsoid and reference ellipsoid
        height = self.prime_vertical_radius(np.sin(latitude)) * (
            a_p / self.semimajor_axis - 1
        )

        return longitude, np.degrees(latitude), height

    def normal_gravity(self, latitude, height, si_units=False):
        r"""
        Normal gravity of the ellipsoid at the given latitude and height.

        Computes the magnitude of the gradient of the gravity potential
        (gravitational + centrifugal; see [HofmannWellenhofMoritz2006]_)
        generated by the ellipsoid at the given geodetic latitude :math:`\phi`
        and height above the ellipsoid :math:`h` (geometric height).

        .. math::

            \gamma(\phi, h) = \|\vec{\nabla}U(\phi, h)\|

        in which :math:`U = V + \Phi` is the gravity potential of the
        ellipsoid, :math:`V` is the gravitational potential of the ellipsoid,
        and :math:`\Phi` is the centrifugal potential.

        Assumes that the internal density distribution of the ellipsoid is such
        that the gravity potential is constant at its surface.

        Based on closed-form expressions by [Lakshmanan1991]_ and corrected by
        [LiGotze2001]_ which don't require the free-air correction.

        .. caution::

            These expressions are only valid for heights on or above the
            surface of the ellipsoid.

        Parameters
        ----------
        latitude : float or array
            The geodetic latitude where the normal gravity will be computed (in
            degrees).
        height : float or array
            The ellipsoidal (geometric) height of computation the point (in
            meters).
        si_units : bool
            Return the value in mGal (False, default) or m/s² (True)

        Returns
        -------
        gamma : float or array
            The normal gravity in mGal or m/s².

        """
        # Warn if height is negative
        if np.any(height < 0):
            warn(
                "Formulas used are valid for points outside the ellipsoid."
                "Height must be greater than or equal to zero."
            )

        # Pre-compute to avoid repeated calculations
        sinlat = np.sin(np.radians(latitude))
        coslat = np.sqrt(1 - sinlat**2)

        # The terms below follow the variable names from Li and Goetze (2001).
        # The prime terms (*_p) refer to quantities on an ellipsoid passing
        # through the computation point.

        # The reduced latitude of the projection of the point on the ellipsoid
        beta = np.arctan2(self.semiminor_axis * sinlat, self.semimajor_axis * coslat)
        sinbeta = np.sin(beta)
        cosbeta = np.sqrt(1 - sinbeta**2)

        # Distance between the computation point and the equatorial plane
        z_p2 = (self.semiminor_axis * sinbeta + height * sinlat) ** 2
        # Distance between the computation point and the spin axis
        r_p2 = (self.semimajor_axis * cosbeta + height * coslat) ** 2

        # Auxiliary variables
        big_d = (r_p2 - z_p2) / self.linear_eccentricity**2
        big_r = (r_p2 + z_p2) / self.linear_eccentricity**2

        # Reduced latitude of the computation point
        cosbeta_p2 = 0.5 + big_r / 2 - np.sqrt(0.25 + big_r**2 / 4 - big_d / 2)
        sinbeta_p2 = 1 - cosbeta_p2

        # Auxiliary variables
        b_p = np.sqrt(r_p2 + z_p2 - self.linear_eccentricity**2 * cosbeta_p2)
        q_0 = 0.5 * (
            (1 + 3 * (self.semiminor_axis / self.linear_eccentricity) ** 2)
            * np.arctan2(self.linear_eccentricity, self.semiminor_axis)
            - 3 * self.semiminor_axis / self.linear_eccentricity
        )
        q_p = (
            3
            * (1 + (b_p / self.linear_eccentricity) ** 2)
            * (
                1
                - b_p
                / self.linear_eccentricity
                * np.arctan2(self.linear_eccentricity, b_p)
            )
            - 1
        )
        big_w = np.sqrt(
            (b_p**2 + self.linear_eccentricity**2 * sinbeta_p2)
            / (b_p**2 + self.linear_eccentricity**2)
        )

        # Put together gamma using 3 separate terms
        term1 = self.geocentric_grav_const / (b_p**2 + self.linear_eccentricity**2)
        term2 = (0.5 * sinbeta_p2 - 1 / 6) * (
            self.semimajor_axis**2
            * self.linear_eccentricity
            * q_p
            * self.angular_velocity**2
            / ((b_p**2 + self.linear_eccentricity**2) * q_0)
        )
        term3 = -cosbeta_p2 * b_p * self.angular_velocity**2
        gamma = (term1 + term2 + term3) / big_w

        # Convert gamma from SI to mGal
        if not si_units:
            gamma *= 1e5

        return gamma

<<<<<<< HEAD
    def normal_gravitational_potential(self, latitude, height):
        r"""
        Normal gravitational potential of the ellipsoid at the given latitude
        and height.

        Computes the gravitational potential generated by the ellipsoid at the
        given geodetic latitude :math:`\phi` and height above the ellipsoid
        :math:`h` (geometric height).

        .. math::

            \V(\beta, u) = \dfrac{GM}{E} \arctan{\dfrac{E}{u}} + \dfrac{1}{3}
            \omega^2 a^2 \dfrac{q}{q_0} P_2 (\sin \beta)

        in which :math:`V` is the gravitational potential of the
        ellipsoid (no centrifugal term), :math:`GM` is the geocentric
        gravitational constant, :math:`E` is the linear eccentricty,
        :math:`\omega` is the angular rotation rate, :math:`q` and :math:`q_0`
        are auxiliary functions, :math:`P_2` is the degree 2 unnormalized
        Legendre Polynomial, and :math:`u` and :math:`beta` are ellipsoidal-
        harmonic coordinates corresponding to the input geodetic latitude and
        and ellipsoidal height. See eq. 2-124 of [HofmannWellenhofMoritz2006]_.

        Assumes that the internal density distribution of the ellipsoid is such
        that the gravity potential is constant at its surface.

        .. caution::

            These expressions are only valid for heights on or above the
            surface of the ellipsoid.
=======
    def centrifugal_potential(self, latitude, height):
        r"""
        Centrifugal potential at the given geodetic latitude and height above
        the ellipsoid.
>>>>>>> 6c716ac9

        Parameters
        ----------
        latitude : float or array
<<<<<<< HEAD
            The geodetic latitude where the normal gravitational potential will
            be computed (in degrees).
        height : float or array
            The ellipsoidal (geometric) height of the computation the point (in
=======
            The geodetic latitude where the centrifugal potential will be
            computed (in degrees).
        height : float or array
            The ellipsoidal (geometric) height of the computation point (in
>>>>>>> 6c716ac9
            meters).

        Returns
        -------
<<<<<<< HEAD
        V : float or array
            The normal gravitational potential in m²/s².

        """
        # Warn if height is negative
        if np.any(height < 0):
            warn(
                "Formulas used are valid for points outside the ellipsoid."
                "Height must be greater than or equal to zero."
            )

        # Convert geodetic latitude and height to ellipsoidal-harmonic coords
        longitude, beta, u = self.geodetic_to_ellipsoidal_harmonic(
            None, latitude, height
        )

        # compute the auxiliary functions q and q_0 (eq 2-113 of
        # HofmannWellenhofMoritz2006)
        q_0 = 0.5 * (
            (1 + 3 * (self.semiminor_axis / self.linear_eccentricity) ** 2)
            * np.arctan2(self.linear_eccentricity, self.semiminor_axis)
            - 3 * self.semiminor_axis / self.linear_eccentricity
        )
        q = 0.5 * (
            (1 + 3 * (u / self.linear_eccentricity) ** 2)
            * np.arctan2(self.linear_eccentricity, u)
            - 3 * u / self.linear_eccentricity
        )

        big_V = self.geocentric_grav_const / self.linear_eccentricity * np.arctan(
            self.linear_eccentricity / u
        ) + (1 / 3) * (self.angular_velocity * self.semimajor_axis) ** 2 * q / q_0 * (
            1.5 * np.sin(np.radians(beta)) ** 2 - 0.5
        )

        return big_V

    def normal_gravity_potential(self, latitude, height):
        r"""
        Normal gravity potential of the ellipsoid at the given latitude and
        height.

        Computes the gravity potential generated by the ellipsoid at the
        given geodetic latitude :math:`\phi` and height above the ellipsoid
        :math:`h` (geometric height).

        .. math::

            \U(\beta, u) = \dfrac{GM}{E} \arctan{\dfrac{E}{u}} + \dfrac{1}{2}
            \omega^2 a^2 \dfrac{q}{q_0} \left(\sin^2 \beta
            - \dfrac{1}{3}\right) + \dfrac{1}{2} \omega^2 \left(u^2 + E^2)
            \cos^2 \beta

        in which :math:`U` is the gravity potential of the ellipsoid,
        :math:`GM` is the geocentric gravitational constant, :math:`E` is the
        linear eccentricty, :math:`\omega` is the angular rotation rate,
        :math:`q` and :math:`q_0` are auxiliary functions, and :math:`u` and
        :math:`beta` are ellipsoidal-harmonic coordinates corresponding to the
        input geodetic latitude and and ellipsoidal height. See eq. 2-126 of
        [HofmannWellenhofMoritz2006]_.

        Assumes that the internal density distribution of the ellipsoid is such
        that the gravity potential is constant at its surface.

        .. caution::

            These expressions are only valid for heights on or above the
            surface of the ellipsoid.

        Parameters
        ----------
        latitude : float or array
            The geodetic latitude where the normal gravity potential will be
            computed (in degrees).
        height : float or array
            The ellipsoidal (geometric) height of the computation the point (in
            meters).

        Returns
        -------
        V : float or array
            The normal gravitational potential in m²/s².

        """
        # Warn if height is negative
        if np.any(height < 0):
            warn(
                "Formulas used are valid for points outside the ellipsoid."
                "Height must be greater than or equal to zero."
            )

        # Convert geodetic latitude and height to ellipsoidal-harmonic coords
        longitude, beta, u = self.geodetic_to_ellipsoidal_harmonic(
            None, latitude, height
        )

        # compute the auxiliary functions q and q_0 (eq 2-113 of
        # HofmannWellenhofMoritz2006)
        q_0 = 0.5 * (
            (1 + 3 * (self.semiminor_axis / self.linear_eccentricity) ** 2)
            * np.arctan2(self.linear_eccentricity, self.semiminor_axis)
            - 3 * self.semiminor_axis / self.linear_eccentricity
        )
        q = 0.5 * (
            (1 + 3 * (u / self.linear_eccentricity) ** 2)
            * np.arctan2(self.linear_eccentricity, u)
            - 3 * u / self.linear_eccentricity
        )

        big_U = (
            self.geocentric_grav_const
            / self.linear_eccentricity
            * np.arctan(self.linear_eccentricity / u)
            + 0.5
            * (self.angular_velocity * self.semimajor_axis) ** 2
            * q
            / q_0
            * (np.sin(np.radians(beta)) ** 2 - 1 / 3)
            + 0.5
            * self.angular_velocity**2
            * (u**2 + self.linear_eccentricity**2)
            * np.cos(np.radians(beta)) ** 2
        )

        return big_U
=======
        Phi : float or array
            The centrifugal potential in m²/s².

        Notes
        -----

        The centrifugal potential :math:`\Phi` at geodetic latitude
        :math:`\phi` and height above the ellipsoid :math:`h` (geometric
        height) is

        .. math::

            \Phi(\phi, h) = \dfrac{1}{2}
                \omega^2 \left(N(\phi) + h\right)^2 \cos^2(\phi)

        in which :math:`N(\phi)` is the prime vertical radius of curvature of
        the ellipsoid.
        """
        # Pre-compute to avoid repeated calculations
        sinlat = np.sin(np.radians(latitude))
        coslat = np.sqrt(1 - sinlat**2)

        return (1 / 2) * (
            self.angular_velocity
            * (self.prime_vertical_radius(sinlat) + height)
            * coslat
        ) ** 2
>>>>>>> 6c716ac9
<|MERGE_RESOLUTION|>--- conflicted
+++ resolved
@@ -738,7 +738,6 @@
 
         return gamma
 
-<<<<<<< HEAD
     def normal_gravitational_potential(self, latitude, height):
         r"""
         Normal gravitational potential of the ellipsoid at the given latitude
@@ -769,32 +768,18 @@
 
             These expressions are only valid for heights on or above the
             surface of the ellipsoid.
-=======
-    def centrifugal_potential(self, latitude, height):
-        r"""
-        Centrifugal potential at the given geodetic latitude and height above
-        the ellipsoid.
->>>>>>> 6c716ac9
 
         Parameters
         ----------
         latitude : float or array
-<<<<<<< HEAD
             The geodetic latitude where the normal gravitational potential will
             be computed (in degrees).
         height : float or array
             The ellipsoidal (geometric) height of the computation the point (in
-=======
-            The geodetic latitude where the centrifugal potential will be
-            computed (in degrees).
-        height : float or array
-            The ellipsoidal (geometric) height of the computation point (in
->>>>>>> 6c716ac9
             meters).
 
         Returns
         -------
-<<<<<<< HEAD
         V : float or array
             The normal gravitational potential in m²/s².
 
@@ -920,32 +905,47 @@
         )
 
         return big_U
-=======
-        Phi : float or array
-            The centrifugal potential in m²/s².
-
-        Notes
-        -----
-
-        The centrifugal potential :math:`\Phi` at geodetic latitude
-        :math:`\phi` and height above the ellipsoid :math:`h` (geometric
-        height) is
-
-        .. math::
-
-            \Phi(\phi, h) = \dfrac{1}{2}
-                \omega^2 \left(N(\phi) + h\right)^2 \cos^2(\phi)
-
-        in which :math:`N(\phi)` is the prime vertical radius of curvature of
-        the ellipsoid.
-        """
-        # Pre-compute to avoid repeated calculations
-        sinlat = np.sin(np.radians(latitude))
-        coslat = np.sqrt(1 - sinlat**2)
-
-        return (1 / 2) * (
-            self.angular_velocity
-            * (self.prime_vertical_radius(sinlat) + height)
-            * coslat
-        ) ** 2
->>>>>>> 6c716ac9
+
+def centrifugal_potential(self, latitude, height):
+    r"""
+    Centrifugal potential at the given geodetic latitude and height above
+    the ellipsoid.
+
+    Parameters
+    ----------
+    latitude : float or array
+        The geodetic latitude where the centrifugal potential will be
+        computed (in degrees).
+    height : float or array
+        The ellipsoidal (geometric) height of the computation point (in
+        meters).
+
+    Returns
+    -------
+    Phi : float or array
+        The centrifugal potential in m²/s².
+
+    Notes
+    -----
+
+    The centrifugal potential :math:`\Phi` at geodetic latitude
+    :math:`\phi` and height above the ellipsoid :math:`h` (geometric
+    height) is
+
+    .. math::
+
+        \Phi(\phi, h) = \dfrac{1}{2}
+            \omega^2 \left(N(\phi) + h\right)^2 \cos^2(\phi)
+
+    in which :math:`N(\phi)` is the prime vertical radius of curvature of
+    the ellipsoid.
+    """
+    # Pre-compute to avoid repeated calculations
+    sinlat = np.sin(np.radians(latitude))
+    coslat = np.sqrt(1 - sinlat**2)
+
+    return (1 / 2) * (
+        self.angular_velocity
+        * (self.prime_vertical_radius(sinlat) + height)
+        * coslat
+    ) ** 2