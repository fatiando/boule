--- conflicted
+++ resolved
@@ -123,7 +123,7 @@
     9.7803253359 m/s²
     >>> print(f"{ellipsoid.gravity_pole:.10f} m/s²")
     9.8321849379 m/s²
-    >>> print(f"{ellipsoid.reference_potential:.3f} m²/s²")
+    >>> print(f"{ellipsoid.reference_normal_gravity_potential:.3f} m²/s²")
     62636851.715 m²/s²
 
     Use the class methods for calculating normal gravity and other geometric
@@ -295,10 +295,9 @@
         return (4 / 3 * np.pi) * self.semimajor_axis**2 * self.semiminor_axis
 
     @property
-<<<<<<< HEAD
-    def reference_potential(self):
-        r"""
-        The reference potential on the surface of the ellipsoid.
+    def reference_normal_gravity_potential(self):
+        r"""
+        The normal gravity potential on the surface of the ellipsoid.
         Definition: :math:`U_0 = \dfrac{GM}{E} \arctan{\dfrac{E}{b}}
         + \dfrac{1}{3} \omega^2 a^2`.
         Units: :math:`m^2 / s^2`.
@@ -309,7 +308,8 @@
             * np.arctan(self.linear_eccentricity / self.semiminor_axis)
             + (1 / 3) * self.angular_velocity**2 * self.semimajor_axis**2
         )
-=======
+
+    @property
     def area_equivalent_radius(self):
         r"""
         The area equivalent radius of the ellipsoid.
@@ -317,7 +317,6 @@
         Units: :math:`m`.
         """
         return np.sqrt(self.area / (4 * np.pi))
->>>>>>> 2d84eaf6
 
     @property
     def mass(self):
