# Copyright (c) 2019 The Boule Developers.
# Distributed under the terms of the BSD 3-Clause License.
# SPDX-License-Identifier: BSD-3-Clause
#
# This code is part of the Fatiando a Terra project (https://www.fatiando.org)
#
"""
Module for defining and setting the reference ellipsoid.
"""
import textwrap
from warnings import warn

import attr
import numpy as np

from ._constants import G


# Don't let ellipsoid parameters be changed to avoid messing up calculations
# accidentally.
@attr.s(frozen=True)
class Ellipsoid:
    r"""
    A rotating oblate ellipsoid.

    The ellipsoid is defined by four parameters: semimajor axis, flattening,
    geocentric gravitational constant, and angular velocity. It spins around
    its semiminor axis and has constant gravity potential at its surface. The
    internal density structure of the ellipsoid is unspecified but must be such
    that the constant potential condition is satisfied.

    **This class is read-only:** Input parameters and attributes cannot be
    changed after instantiation.

    **Units:** All input parameters and derived attributes are in SI units.

    Parameters
    ----------
    name : str
        A short name for the ellipsoid, for example ``"WGS84"``.
    semimajor_axis : float
        The semimajor axis of the ellipsoid. The equatorial (large) radius.
        Definition: :math:`a`.
        Units: :math:`m`.
    flattening : float
        The (first) flattening of the ellipsoid.
        Definition: :math:`f = (a - b)/a`.
        Units: adimensional.
    geocentric_grav_const : float
        The geocentric gravitational constant. The product of the mass of the
        ellipsoid :math:`M` and the gravitational constant :math:`G`.
        Definition: :math:`GM`. Units:
        :math:`m^3.s^{-2}`.
    angular_velocity : float
        The angular velocity of the rotating ellipsoid.
        Definition: :math:`\omega`.
        Units: :math:`\\rad.s^{-1}`.
    long_name : str or None
        A long name for the ellipsoid, for example ``"World Geodetic System
        1984"`` (optional).
    reference : str or None
        Citation for the ellipsoid parameter values (optional).
    comments : str or None
        Additional comments regarding the ellipsoid (optional).

    Notes
    -----

    .. caution::

        Use :class:`boule.Sphere` if you desire zero flattening because there
        are singularities for this particular case in the normal gravity
        calculations.

    Examples
    --------

    We can define an ellipsoid by setting the 4 key numerical parameters and
    some metadata about where they came from:

    >>> ellipsoid = Ellipsoid(
    ...     name="WGS84",
    ...     long_name="World Geodetic System 1984",
    ...     semimajor_axis=6378137,
    ...     flattening=1 / 298.257223563,
    ...     geocentric_grav_const=3986004.418e8,
    ...     angular_velocity=7292115e-11,
    ...     reference="Hofmann-Wellenhof & Moritz (2006)",
    ...     comments="This is the same as the boule WGS84 ellipsoid.",
    ... )
    >>> print(ellipsoid) # doctest: +ELLIPSIS
    WGS84 - World Geodetic System 1984
    Oblate ellipsoid:
      • Semimajor axis: 6378137 m
      • Flattening: 0.0033528106647474805
      • GM: 398600441800000.0 m³/s²
      • Angular velocity: 7.292115e-05 rad/s
    Source:
      Hofmann-Wellenhof & Moritz (2006)
    Comments:
      This is the same as the boule WGS84 ellipsoid.

    >>> print(ellipsoid.long_name)
    World Geodetic System 1984

    The class then defines several derived attributes based on the input
    parameters:

    >>> print(f"{ellipsoid.semiminor_axis:.4f} m")
    6356752.3142 m
    >>> print(f"{ellipsoid.linear_eccentricity:.8f} m")
    521854.00842339 m
    >>> print(f"{ellipsoid.first_eccentricity:.13e}")
    8.1819190842621e-02
    >>> print(f"{ellipsoid.second_eccentricity:.13e}")
    8.2094437949696e-02
    >>> print(f"{ellipsoid.mean_radius:.4f} m")
    6370994.4018 m
    >>> print(f"{ellipsoid.semiaxes_mean_radius:.4f} m")
    6371008.7714 m
    >>> print(f"{ellipsoid.volume_equivalent_radius:.4f} m")
    6371000.7900 m
    >>> print(f"{ellipsoid.mass:.10e} kg")
    5.9721684941e+24 kg
    >>> print(f"{ellipsoid.mean_density:.0f} kg/m³")
    5513 kg/m³
    >>> print(f"{ellipsoid.volume * 1e-9:.5e} km³")
    1.08321e+12 km³
    >>> print(f"{ellipsoid.area:.10e} m²")
    5.1006562172e+14 m²
    >>> print(f"{ellipsoid.area_equivalent_radius:0.4f} m")
    6371007.1809 m
    >>> print(f"{ellipsoid.gravity_equator:.10f} m/s²")
    9.7803253359 m/s²
    >>> print(f"{ellipsoid.gravity_pole:.10f} m/s²")
    9.8321849379 m/s²
    >>> print(f"{ellipsoid.reference_normal_gravity_potential:.3f} m²/s²")
    62636851.715 m²/s²

    Use the class methods for calculating normal gravity and other geometric
    quantities.
    """

    name = attr.ib()
    semimajor_axis = attr.ib()
    flattening = attr.ib()
    geocentric_grav_const = attr.ib()
    angular_velocity = attr.ib()
    long_name = attr.ib(default=None)
    reference = attr.ib(default=None)
    comments = attr.ib(default=None)

    @flattening.validator
    def _check_flattening(self, flattening, value):
        "Check if flattening is valid"
        if value < 0 or value >= 1:
            raise ValueError(
                f"Invalid flattening '{value}'. "
                "Should be greater than zero and lower than 1."
            )
        if value == 0:
            raise ValueError(
                "Flattening equal to zero will lead to errors in normal gravity. "
                "Use boule.Sphere for representing ellipsoids with zero flattening."
            )
        if value < 1e-7:
            warn(
                f"Flattening is too close to zero ('{value}'). "
                "This may lead to inaccurate results and division by zero errors. "
                "Use boule.Sphere for representing ellipsoids with zero flattening."
            )

    @semimajor_axis.validator
    def _check_semimajor_axis(self, semimajor_axis, value):
        "Check if semimajor_axis is valid"
        if not value > 0:
            raise ValueError(
                f"Invalid semi-major axis '{value}'. Should be greater than zero."
            )

    @geocentric_grav_const.validator
    def _check_geocentric_grav_const(self, geocentric_grav_const, value):
        "Warn if geocentric_grav_const is negative"
        if value < 0:
            warn(f"The geocentric gravitational constant is negative: '{value}'")

    @property
    def semiminor_axis(self):
        """
        The semiminor (small/polar) axis of the ellipsoid.
        Definition: :math:`b = a (1 - f)`.
        Units: :math:`m`.
        """
        return self.semimajor_axis * (1 - self.flattening)

    @property
    def semimedium_axis(self):
        """
        The semimedium axis of the ellipsoid is equal to its semimajor axis.
        Units: :math:`m`.
        """
        return self.semimajor_axis

    @property
    def semimajor_axis_longitude(self):
        r"""
        The semimajor axis longitude of the ellipsoid is equal to zero.
        Definition: :math:`\lambda_a = 0`.
        Units: :math:`m`.
        """
        return 0

    @property
    def thirdflattening(self):
        r"""
        The third flattening of the ellipsoid (used in geodetic calculations).
        Definition: :math:`f^{\prime\prime}= \dfrac{a -b}{a + b}`.
        Units: adimensional.
        """
        return (self.semimajor_axis - self.semiminor_axis) / (
            self.semimajor_axis + self.semiminor_axis
        )

    @property
    def linear_eccentricity(self):
        r"""
        The linear eccentricity of the ellipsoid. The distance between the
        ellipsoid's center and one of its foci.
        Definition: :math:`E = \sqrt{a^2 - b^2}`.
        Units: :math:`m`.
        """
        return np.sqrt(self.semimajor_axis**2 - self.semiminor_axis**2)

    @property
    def eccentricity(self):
        "Alias for the first eccentricity."
        return self.first_eccentricity

    @property
    def first_eccentricity(self):
        r"""
        The (first) eccentricity of the ellipsoid. The ratio between the linear
        eccentricity and the semimajor axis.
        Definition: :math:`e = \dfrac{\sqrt{a^2 - b^2}}{a} = \sqrt{2f - f^2}`.
        Units: adimensional.
        """
        return np.sqrt(2 * self.flattening - self.flattening**2)

    @property
    def second_eccentricity(self):
        r"""
        The second eccentricity of the ellipsoid. The ratio between the linear
        eccentricity and the semiminor axis.
        Definition: :math:`e^\prime = \dfrac{\sqrt{a^2 - b^2}}{b}
        = \dfrac{\sqrt{2f - f^2}}{1 - f}`.
        Units: adimensional.
        """
        return self.first_eccentricity / (1 - self.flattening)

    @property
    def mean_radius(self):
        r"""
        The mean radius of the ellipsoid. This is equivalent to the degree 0
        spherical harmonic coefficient of the ellipsoid shape.

        Definition: :math:`R_0 = \dfrac{1}{4 \pi} {\displaystyle \int_0^{\pi}
        \int_0^{2 \pi}} r(\theta) \sin \theta \, d\theta \, d\lambda`

        in which :math:`r` is the ellipsoid spherical radius, :math:`\theta` is
        spherical latitude, and :math:`\lambda` is spherical longitude.

        Units: :math:`m`.
        """
        # The mean radius is obtained by integration in spherical coordinates.
        # The integral over longitude is 2 pi, and the integral over spherical
        # latitude is performed using Gauss-Legendre quadrature. Tests show
        # that n = 30 will return the mean radius to machine precision for an
        # object with a flattening of 0.5 (which is 100 times larger than that
        # of Mars). In an abundance of caution, we chose to use n = 50.
        n = 50
        x, weights = np.polynomial.legendre.leggauss(n)
        geocentric_latitude = 90.0 - np.rad2deg(np.arccos(x))
        radius = self.geocentric_radius(
            geocentric_latitude, coordinate_system="spherical"
        )
        return np.sum(radius * weights) / 2

    @property
    def semiaxes_mean_radius(self):
        """
        The arithmetic mean radius of the ellipsoid semi-axes [Moritz1988]_.
        Definition: :math:`R_1 = (2a + b)/3`.
        Units: :math:`m`.
        """
        return 1 / 3 * (2 * self.semimajor_axis + self.semiminor_axis)

    @property
    def area(self):
        r"""
        The area of the ellipsoid.
        Definition: :math:`A = 2 \pi a^2 \left(1 + \dfrac{b^2}{e a^2}
        \text{arctanh}\,e \right)`.
        Units: :math:`m^2`.
        """
        # see https://en.wikipedia.org/wiki/Ellipsoid#Surface_area
        return (
            2
            * np.pi
            * self.semimajor_axis**2
            * (
                1
                + (self.semiminor_axis / self.semimajor_axis) ** 2
                / self.first_eccentricity
                * np.arctanh(self.first_eccentricity)
            )
        )

    @property
    def volume(self):
        r"""
        The volume bounded by the ellipsoid.
        Definition: :math:`V = \dfrac{4}{3} \pi a^2 b`.
        Units: :math:`m^3`.
        """
        return (4 / 3 * np.pi) * self.semimajor_axis**2 * self.semiminor_axis

    @property
    def reference_normal_gravity_potential(self):
        r"""
        The normal gravity potential on the surface of the ellipsoid.
        Definition: :math:`U_0 = \dfrac{GM}{E} \arctan{\dfrac{E}{b}}
        + \dfrac{1}{3} \omega^2 a^2`.
        Units: :math:`m^2 / s^2`.
        """
        return (
            self.geocentric_grav_const
            / self.linear_eccentricity
            * np.arctan(self.linear_eccentricity / self.semiminor_axis)
            + (1 / 3) * self.angular_velocity**2 * self.semimajor_axis**2
        )

    @property
    def area_equivalent_radius(self):
        r"""
        The area equivalent radius of the ellipsoid.
        Definition: :math:`R_2 = \sqrt{A / (4 \pi)}`.
        Units: :math:`m`.
        """
        return np.sqrt(self.area / (4 * np.pi))

    @property
    def mass(self):
        r"""
        The mass of the ellipsoid.
        Definition: :math:`M = GM / G`.
        Units: :math:`kg`.
        """
        return self.geocentric_grav_const / G

    @property
    def mean_density(self):
        r"""
        The mean density of the ellipsoid.
        Definition: :math:`\rho = M / V`.
        Units: :math:`kg / m^3`.
        """
        return self.mass / self.volume

    @property
    def volume_equivalent_radius(self):
        r"""
        The volume equivalent radius of the ellipsoid.
        Definition: :math:`R_3 = \left(\dfrac{3}{4 \pi} V \right)^{1/3}`.
        Units: :math:`m`.
        """
        return (self.volume * 3 / (4 * np.pi)) ** (1 / 3)

    @property
    def _emm(self):
        "Auxiliary quantity used to calculate gravity at the pole and equator"
        return (
            self.angular_velocity**2
            * self.semimajor_axis**2
            * self.semiminor_axis
            / self.geocentric_grav_const
        )

    @property
    def gravity_equator(self):
        """
        The norm of the gravity acceleration vector (gravitational +
        centrifugal accelerations) at the equator on the surface of the
        ellipsoid. Units: :math:`m/s^2`.
        """
        ratio = self.semiminor_axis / self.linear_eccentricity
        arctan = np.arctan2(self.linear_eccentricity, self.semiminor_axis)
        aux = (
            self.second_eccentricity
            * (3 * (1 + ratio**2) * (1 - ratio * arctan) - 1)
            / (3 * ((1 + 3 * ratio**2) * arctan - 3 * ratio))
        )
        axis_mul = self.semimajor_axis * self.semiminor_axis
        result = (
            self.geocentric_grav_const * (1 - self._emm - self._emm * aux) / axis_mul
        )
        return result

    @property
    def gravity_pole(self):
        """
        The norm of the gravity acceleration vector (gravitational +
        centrifugal accelerations) at the poles on the surface of the
        ellipsoid. Units: :math:`m/s^2`.
        """
        ratio = self.semiminor_axis / self.linear_eccentricity
        arctan = np.arctan2(self.linear_eccentricity, self.semiminor_axis)
        aux = (
            self.second_eccentricity
            * (3 * (1 + ratio**2) * (1 - ratio * arctan) - 1)
            / (1.5 * ((1 + 3 * ratio**2) * arctan - 3 * ratio))
        )
        result = (
            self.geocentric_grav_const * (1 + self._emm * aux) / self.semimajor_axis**2
        )
        return result

    def __str__(self):
        s = self.name + " - " + self.long_name + "\n"
        s += "Oblate ellipsoid:\n"
        s += f"  • Semimajor axis: {self.semimajor_axis} m\n"
        s += f"  • Flattening: {self.flattening}\n"
        s += f"  • GM: {self.geocentric_grav_const} m³/s²\n"
        s += f"  • Angular velocity: {self.angular_velocity} rad/s"
        if self.reference is not None:
            s += "\nSource:"
            for ref in self.reference.splitlines():
                s += "\n" + textwrap.fill(
                    ref, width=72, initial_indent=2 * " ", subsequent_indent=4 * " "
                )
        if self.comments is not None:
            s += "\nComments:\n"
            s += textwrap.fill(
                self.comments,
                width=72,
                initial_indent=2 * " ",
                subsequent_indent=2 * " ",
            )
        return s

    def geocentric_radius(self, latitude, coordinate_system="geodetic"):
        r"""
        Radial distance from the center of the ellipsoid to its surface.

        Can be calculated from either geocentric geodetic or geocentric
        spherical latitudes.

        Parameters
        ----------
        latitude : float or array
            Latitude coordinates on geodetic coordinate system in degrees.
        coordinate_system : str
            The coordinate system that will be assumed for the given latitude.
            Should be one of: ``"geodetic"`` (default) for geodetic latitudes
            or ``"spherical"`` for geocentric spherical latitudes.

        Returns
        -------
        geocentric_radius : float or array
            The geocentric radius for the given latitude(s) in the same units
            as the ellipsoid axis.

        Notes
        ------
        The geocentric surface radius :math:`R` is a function of the geocentric
        geodetic latitude :math:`\phi` and the semimajor and semiminor axis,
        :math:`a` and :math:`b` [1]_:

        .. math::

            R(\phi) = \sqrt{
                \dfrac{
                    (a^2\cos\phi)^2 + (b^2\sin\phi)^2
                }{
                    (a\cos\phi)^2 + (b\sin\phi)^2
                }
            }

        Alternatively, the geocentric surface radius can also be calculated
        using the geocentric spherical latitude :math:`\theta` by passing
        ``geodetic=False``:

        .. math::

            R(\theta) = \sqrt{
                \dfrac{
                    1
                }{
                    (\frac{\cos\theta}{a})^2 + (\frac{\sin\theta}{b})^2
                }
            }

        This can be useful if you already have the geocentric spherical
        latitudes and need the geocentric radius of the ellipsoid (for example,
        in spherical harmonic synthesis). In these cases, the coordinate
        conversion route is not possible since we need the radial coordinates
        to do that in the first place.

        References
        ----------
        .. [1] See https://en.wikipedia.org/wiki/Earth_radius#Geocentric_radius

        """
        check_coordinate_system(coordinate_system)
        latitude_rad = np.radians(latitude)
        coslat, sinlat = np.cos(latitude_rad), np.sin(latitude_rad)
        if coordinate_system == "geodetic":
            radius = np.sqrt(
                (
                    (self.semimajor_axis**2 * coslat) ** 2
                    + (self.semiminor_axis**2 * sinlat) ** 2
                )
                / (
                    (self.semimajor_axis * coslat) ** 2
                    + (self.semiminor_axis * sinlat) ** 2
                )
            )
        else:
            radius = np.sqrt(
                1
                / (
                    (coslat / self.semimajor_axis) ** 2
                    + (sinlat / self.semiminor_axis) ** 2
                )
            )
        return radius

    def prime_vertical_radius(self, sinlat):
        r"""
        The prime vertical radius of curvature for a given geodetic latitude.

        .. note::

            This function receives the sine of the latitude as input to avoid
            repeated computations of trigonometric functions in
            methods/functions that rely on it.

        Parameters
        ----------
        sinlat : float or array-like
            Sine of the geocentric geodetic latitude.

        Returns
        -------
        prime_vertical_radius : float or array-like
            Prime vertical radius given in the same units as the semi-major
            axis

        Notes
        -----

        The prime vertical radius of curvature :math:`N` is defined as [2]_:

        .. math::

            N(\phi) = \frac{a}{\sqrt{1 - e^2 \sin^2(\phi)}}

        Where :math:`a` is the semimajor axis and :math:`e` is the first
        eccentricity.

        References
        ----------

        .. [2] See https://en.wikipedia.org/wiki/Earth_radius#Prime_vertical

        """
        return self.semimajor_axis / np.sqrt(1 - self.first_eccentricity**2 * sinlat**2)

    def geodetic_to_spherical(self, coordinates):
        """
        Convert from geodetic to geocentric spherical coordinates.

        The geodetic datum is defined by this ellipsoid. The coordinates are
        converted following [Vermeille2002]_.

        Parameters
        ----------
        coordinates : tuple = (longitude, latitude_geodetic, height)
            Longitude, latitude, and geometric height coordinates of the points
            in a geodetic coordinate system. Each element can be a single
            number or an array. The shape of the arrays must be compatible.
            Longitude and latitude must be in degrees and height in meters.
            Since longitude is not affected by conversions, it can be assigned
            ``None``.

        Returns
        -------
        converted_coordinates : tuple = (longitude, latitude_spherical, radius)
            The converted longitude, geocentric spherical latitude, and radius
            in a geocentric spherical coordinate system. The shape of each
            element will be compatible with the shape of the inputs. If the
            input longitude is ``None``, the output will also be ``None``.
            Longitude and latitude will be in degrees and radius in meters.
        """
        longitude, latitude, height = coordinates
        sinlat = np.sin(np.radians(latitude))
        coslat = np.sqrt(1 - sinlat**2)
        prime_radius = self.prime_vertical_radius(sinlat)
        # Instead of computing X and Y, we only compute the projection on the
        # XY plane: xy_projection = sqrt( X**2 + Y**2 )
        xy_projection = (height + prime_radius) * coslat
        z_cartesian = (height + (1 - self.eccentricity**2) * prime_radius) * sinlat
        radius = np.hypot(xy_projection, z_cartesian)
        spherical_latitude = np.degrees(np.arcsin(z_cartesian / radius))
        return longitude, spherical_latitude, radius

    def spherical_to_geodetic(self, coordinates):
        """
        Convert from geocentric spherical to geodetic coordinates.

        The geodetic datum is defined by this ellipsoid. The coordinates are
        converted following [Vermeille2002]_.

        Parameters
        ----------
        coordinates : tuple = (longitude, latitude_spherical, height)
            Longitude, latitude, and radius coordinates of the points in
            a geocentric spherical coordinate system. Each element can be
            a single number or an array. The shape of the arrays must be
            compatible. Longitude and latitude must be in degrees and radius in
            meters. Since longitude is not affected by conversions, it can be
            assigned ``None``.

        Returns
        -------
        converted_coordinates : tuple = (longitude, latitude_geodetic, height)
            The converted longitude, geodetic latitude, and geometric height in
            a geodetic coordinate system. The shape of each element will be
            compatible with the shape of the inputs. If the input longitude is
            ``None``, the output will also be ``None``. Longitude and latitude
            will be in degrees and height in meters.
        """
        longitude, spherical_latitude, radius = coordinates
        sinlat = np.sin(np.radians(spherical_latitude))
        coslat = np.sqrt(1 - sinlat**2)
        big_z = radius * sinlat
        p_0 = radius**2 * coslat**2 / self.semimajor_axis**2
        q_0 = (1 - self.eccentricity**2) / self.semimajor_axis**2 * big_z**2
        r_0 = (p_0 + q_0 - self.eccentricity**4) / 6
        s_0 = self.eccentricity**4 * p_0 * q_0 / 4 / r_0**3
        t_0 = np.cbrt(1 + s_0 + np.sqrt(2 * s_0 + s_0**2))
        u_0 = r_0 * (1 + t_0 + 1 / t_0)
        v_0 = np.sqrt(u_0**2 + q_0 * self.eccentricity**4)
        w_0 = self.eccentricity**2 * (u_0 + v_0 - q_0) / 2 / v_0
        k = np.sqrt(u_0 + v_0 + w_0**2) - w_0
        big_d = k * radius * coslat / (k + self.eccentricity**2)
        hypot_dz = np.hypot(big_d, big_z)
        latitude = np.degrees(2 * np.arctan2(big_z, (big_d + hypot_dz)))
        height = (k + self.eccentricity**2 - 1) / k * hypot_dz
        return longitude, latitude, height

    def geodetic_to_ellipsoidal_harmonic(self, coordinates):
        """
        Convert from geodetic to ellipsoidal harmonic coordinates.

        The geodetic datum is defined by this ellipsoid, and the coordinates
        are converted following [Lakshmanan1991]_ and [LiGotze2001]_.

        Parameters
        ----------
        coordinates : tuple = (longitude, latitude_geodetic, height)
            Longitude, latitude, and geometric height coordinates of the points
            in a geodetic coordinate system. Each element can be a single
            number or an array. The shape of the arrays must be compatible.
            Longitude and latitude must be in degrees and height in meters.
            Since longitude is not affected by conversions, it can be assigned
            ``None``.

        Returns
        -------
        converted_coordinates : tuple = (longitude, latitude_reduced, u)
            The converted longitude, reduced (or parametric) latitude, and the
            coordinate u (the semiminor axis of the ellipsoid that passes
            through the input coordinates) in a ellipsoidal harmonic coordinate
            system. The shape of each element will be compatible with the shape
            of the inputs. If the input longitude is ``None``, the output will
            also be ``None``. Longitude and latitude will be in degrees and
            u in meters.
        """
        longitude, latitude, height = coordinates
        if (np.array(height) == 0).all():
            # Use simple formula that relates geodetic and reduced latitude
            beta = np.degrees(
                np.arctan(
                    self.semiminor_axis
                    / self.semimajor_axis
                    * np.tan(np.radians(latitude))
                )
            )
            u = np.full_like(height, fill_value=self.semiminor_axis, dtype=np.float64)

            return longitude, beta, u

        # The variable names follow Li and Goetze (2001). The prime terms
        # (*_p) refer to quantities on an ellipsoid passing through the
        # computation point.
        sinlat = np.sin(np.radians(latitude))
        coslat = np.sqrt(1 - sinlat**2)
        big_e2 = self.linear_eccentricity**2

        # Reduced latitude of the projection of the point on the
        # reference ellipsoid
        beta = np.arctan2(self.semiminor_axis * sinlat, self.semimajor_axis * coslat)
        sinbeta = np.sin(beta)
        cosbeta = np.sqrt(1 - sinbeta**2)

        # Distance squared between computation point and equatorial plane
        z_p2 = (self.semiminor_axis * sinbeta + height * sinlat) ** 2
        # Distance squared between computation point and spin axis
        r_p2 = (self.semimajor_axis * cosbeta + height * coslat) ** 2

        # Auxiliary variables
        big_d = (r_p2 - z_p2) / big_e2
        big_r = (r_p2 + z_p2) / big_e2

        # cos(reduced latitude) squared of the computation point
        cosbeta_p2 = 0.5 + big_r / 2 - np.sqrt(0.25 + big_r**2 / 4 - big_d / 2)

        # Semiminor axis of the ellipsoid passing through the computation
        # point. This is the coordinate u
        b_p = np.sqrt(r_p2 + z_p2 - big_e2 * cosbeta_p2)

        # Note that the sign of beta_p needs to be fixed as it is defined
        # from -90 to 90 degrees, but arccos is from 0 to 180.
        beta_p = np.copysign(np.degrees(np.arccos(np.sqrt(cosbeta_p2))), latitude)

        return longitude, beta_p, b_p

    def ellipsoidal_harmonic_to_geodetic(self, coordinates):
        """
        Convert from ellipsoidal-harmonic coordinates to geodetic coordinates.

        The geodetic datum is defined by this ellipsoid.

        Parameters
        ----------
        coordinates : tuple = (longitude, latitude_reduced, u)
            Longitude, reduced (or parametric) latitude, and u (the semiminor
            axis of the ellipsoid that passes through the input coordinates)
            coordinates of the points in a ellipsoidal harmonic coordinate
            system. Each element can be a single number or an array. The shape
            of the arrays must be compatible. Longitude and latitude must be in
            degrees and u in meters. Since longitude is not affected by
            conversions, it can be assigned ``None``.

        Returns
        -------
        converted_coordinates : tuple = (longitude, latitude_geodetic, height)
            The converted longitude, geodetic latitude, and geometric height in
            a geodetic coordinate system. The shape of each element will be
            compatible with the shape of the inputs. If the input longitude is
            ``None``, the output will also be ``None``. Longitude and latitude
            will be in degrees and height in meters.
        """
        longitude, reduced_latitude, u = coordinates
        # Semimajor axis of the ellipsoid that passes through the input
        # coordinates
        a_p = np.sqrt(u**2 + self.linear_eccentricity**2)

        # geodetic latitude
        latitude = np.arctan(a_p / u * np.tan(np.radians(reduced_latitude)))

        # Compute height as the difference of the prime_vertical_radius of the
        # input ellipsoid and reference ellipsoid
        height = self.prime_vertical_radius(np.sin(latitude)) * (
            a_p / self.semimajor_axis - 1
        )

        return longitude, np.degrees(latitude), height

    def normal_gravity(self, coordinates, si_units=False):
        r"""
        Normal gravity of the ellipsoid.

        Computes the magnitude of the gradient of the :term:`gravity potential`
        generated by this ellipsoid at **any point outside the ellipsoid**.
        Based on the closed-form expressions by [Lakshmanan1991]_ and corrected
        by [LiGotze2001]_. This means that the **free-air correction is not
        necessary** to calculate normal gravity at the observation points.

        .. caution::

            These expressions are only valid for heights on or above the
            surface of the ellipsoid.

        Parameters
        ----------
        coordinates : tuple = (longitude, latitude_geodetic, height)
            Longitude, latitude, and geometric height coordinates of the
            computation points in a geodetic coordinate system. Each element
            can be a single number or an array. The shape of the arrays must be
            compatible. Longitude and latitude must be in degrees and height in
            meters. Since longitude is not used in computations (the field is
            symmetric with longitude), it can be assigned ``None``.
        si_units : bool
            Return the value in mGal (False, default) or m/s² (True).

        Returns
        -------
        gamma : float or array
            The normal gravity in mGal or m/s².

        Notes
        -----
        :term:`Normal gravity` is defined as the magnitude of the gradient of
        the gravity potential generated by a :term:`reference ellipsoid` at the
        given geodetic latitude :math:`\phi` and height above the ellipsoid
        :math:`h` (geometric height).

        .. math::

            \gamma(\phi, h) = \|\vec{\nabla}U(\phi, h)\|

        in which :math:`U = V + \Phi` is the gravity potential of the
        ellipsoid, :math:`V` is the gravitational potential of the ellipsoid,
        and :math:`\Phi` is the centrifugal potential.

        The equations used here assume that the internal density distribution
        of the ellipsoid is such that the gravity potential is constant at its
        surface. The specific internal density distribution is undefined.
        """
        # Warn if height is negative
        if np.any(coordinates[2] < 0):
            warn(
                "Formulas used are valid for points outside the ellipsoid."
                "Height must be greater than or equal to zero."
            )

        # Convert geodetic latitude and height to ellipsoidal-harmonic coords
        longitude, beta, u = self.geodetic_to_ellipsoidal_harmonic(coordinates)
        sinbeta2 = np.sin(np.radians(beta)) ** 2
        cosbeta2 = 1 - sinbeta2
        big_e = self.linear_eccentricity

        # Compute the auxiliary functions q and q_0 (eq 2-113 of
        # HofmannWellenhofMoritz2006)
        q_0 = 0.5 * (
            (1 + 3 * (self.semiminor_axis / big_e) ** 2)
            * np.arctan2(big_e, self.semiminor_axis)
            - 3 * self.semiminor_axis / big_e
        )
        q_p = 3 * (1 + (u / big_e) ** 2) * (1 - u / big_e * np.arctan2(big_e, u)) - 1
        big_w = np.sqrt((u**2 + big_e**2 * sinbeta2) / (u**2 + big_e**2))

        # Put together gamma using 3 separate terms
        term1 = self.geocentric_grav_const / (u**2 + big_e**2)
        term2 = (0.5 * sinbeta2 - 1 / 6) * (
            self.semimajor_axis**2
            * big_e
            * q_p
            * self.angular_velocity**2
            / ((u**2 + big_e**2) * q_0)
        )
        term3 = -cosbeta2 * u * self.angular_velocity**2
        gamma = (term1 + term2 + term3) / big_w

        # Convert gamma from SI to mGal
        if not si_units:
            gamma *= 1e5

        return gamma

    def normal_gravitational_potential(self, coordinates):
        r"""
        Normal gravitational potential of the ellipsoid.

        Computes the :term:`gravitational potential` generated by the ellipsoid
        at the given points. Does not include the centrifugal potential. See
        :meth:`~boule.Ellipsoid.normal_gravity_potential` for a version that
        includes the centrifugal component.

        .. caution::

            These expressions are only valid for heights on or above the
            surface of the ellipsoid.

        Parameters
        ----------
        coordinates : tuple = (longitude, latitude_geodetic, height)
            Longitude, latitude, and geometric height coordinates of the
            computation points in a geodetic coordinate system. Each element
            can be a single number or an array. The shape of the arrays must be
            compatible. Longitude and latitude must be in degrees and height in
            meters. Since longitude is not used in computations (the field is
            symmetric with longitude), it can be assigned ``None``.

        Returns
        -------
        V : float or array
            The normal gravitational potential in m²/s².

        Notes
        -----
        Computes the :term:`gravitational potential` generated by the ellipsoid
        at the given geodetic latitude :math:`\phi` and height above the
        ellipsoid :math:`h` (geometric height).

        .. math::

            V(\beta, u) = \dfrac{GM}{E} \arctan{\dfrac{E}{u}} + \dfrac{1}{3}
            \omega^2 a^2 \dfrac{q}{q_0} P_2 (\sin \beta)

        in which :math:`V` is the gravitational potential of the
        ellipsoid (no centrifugal term), :math:`GM` is the geocentric
        gravitational constant, :math:`E` is the linear eccentricity,
        :math:`\omega` is the angular rotation rate, :math:`q` and :math:`q_0`
        are auxiliary functions, :math:`P_2` is the degree 2 unnormalized
        Legendre Polynomial, and :math:`u` and :math:`\beta` are
        ellipsoidal-harmonic coordinates corresponding to the input geodetic
        latitude and ellipsoidal height. See eq. 2-124 of
        [HofmannWellenhofMoritz2006]_.

        Assumes that the internal density distribution of the ellipsoid is such
        that the :term:`gravity potential` is constant at its surface.
        """
        # Warn if height is negative
        if np.any(coordinates[2] < 0):
            warn(
                "Formulas used are valid for points outside the ellipsoid."
                "Height must be greater than or equal to zero."
            )

        # Convert geodetic latitude and height to ellipsoidal-harmonic coords
        longitude, beta, u = self.geodetic_to_ellipsoidal_harmonic(coordinates)
        big_e = self.linear_eccentricity

        # Compute the auxiliary functions q and q_0 (eq 2-113 of
        # HofmannWellenhofMoritz2006)
        q_0 = 0.5 * (
            (1 + 3 * (self.semiminor_axis / big_e) ** 2)
            * np.arctan2(big_e, self.semiminor_axis)
            - 3 * self.semiminor_axis / big_e
        )
        q = 0.5 * ((1 + 3 * (u / big_e) ** 2) * np.arctan2(big_e, u) - 3 * u / big_e)

        big_v = self.geocentric_grav_const / big_e * np.arctan(big_e / u) + (1 / 3) * (
            self.angular_velocity * self.semimajor_axis
        ) ** 2 * q / q_0 * (1.5 * np.sin(np.radians(beta)) ** 2 - 0.5)

        return big_v

    def normal_gravity_potential(self, coordinates):
        r"""
        Normal gravity potential of the ellipsoid.

        Computes the :term:`gravity potential` (gravitational + centrifugal)
        generated by the ellipsoid at the given points. See
        :meth:`~boule.Ellipsoid.normal_gravitational_potential` for a version
        that is purely gravitational.

        .. caution::

            These expressions are only valid for heights on or above the
            surface of the ellipsoid.

        Parameters
        ----------
        coordinates : tuple = (longitude, latitude_geodetic, height)
            Longitude, latitude, and geometric height coordinates of the
            computation points in a geodetic coordinate system. Each element
            can be a single number or an array. The shape of the arrays must be
            compatible. Longitude and latitude must be in degrees and height in
            meters. Since longitude is not used in computations (the field is
            symmetric with longitude), it can be assigned ``None``.

        Returns
        -------
        V : float or array
            The normal gravity potential in m²/s².

        Notes
        -----
        Computes the :term:`gravity potential` generated by the ellipsoid at
        the given geodetic latitude :math:`\phi` and height above the ellipsoid
        :math:`h` (geometric height).

        .. math::

            U(\beta, u) = \dfrac{GM}{E} \arctan{\dfrac{E}{u}} + \dfrac{1}{2}
            \omega^2 a^2 \dfrac{q}{q_0} \left(\sin^2 \beta
            - \dfrac{1}{3}\right) + \dfrac{1}{2} \omega^2 \left(u^2
            + E^2\right) \cos^2 \beta

        in which :math:`U` is the gravity potential of the ellipsoid,
        :math:`GM` is the geocentric gravitational constant, :math:`E` is the
        linear eccentricity, :math:`\omega` is the angular rotation rate,
        :math:`q` and :math:`q_0` are auxiliary functions, and :math:`u` and
        :math:`\beta` are ellipsoidal-harmonic coordinates corresponding to the
        input geodetic latitude and ellipsoidal height. See eq. 2-126 of
        [HofmannWellenhofMoritz2006]_.

        Assumes that the internal density distribution of the ellipsoid is such
        that the :term:`gravity potential` is constant at its surface.
        """
        # Warn if height is negative
        if np.any(coordinates[2] < 0):
            warn(
                "Formulas used are valid for points outside the ellipsoid."
                "Height must be greater than or equal to zero."
            )

        # Convert geodetic latitude and height to ellipsoidal-harmonic coords
        longitude, beta, u = self.geodetic_to_ellipsoidal_harmonic(coordinates)
        big_e = self.linear_eccentricity

        # Compute the auxiliary functions q and q_0 (eq 2-113 of
        # HofmannWellenhofMoritz2006)
        q_0 = 0.5 * (
            (1 + 3 * (self.semiminor_axis / big_e) ** 2)
            * np.arctan2(big_e, self.semiminor_axis)
            - 3 * self.semiminor_axis / big_e
        )
        q = 0.5 * ((1 + 3 * (u / big_e) ** 2) * np.arctan2(big_e, u) - 3 * u / big_e)

        big_u = (
            self.geocentric_grav_const / big_e * np.arctan(big_e / u)
            + 0.5
            * (self.angular_velocity * self.semimajor_axis) ** 2
            * q
            / q_0
            * (np.sin(np.radians(beta)) ** 2 - 1 / 3)
            + 0.5
            * self.angular_velocity**2
            * (u**2 + big_e**2)
            * np.cos(np.radians(beta)) ** 2
        )

        return big_u

    def centrifugal_potential(self, coordinates):
        r"""
        Centrifugal potential of the rotating ellipsoid.

        Calculate the centrifugal potential due to the rotation of the
        ellipsoid about its semiminor axis at the given points.

        Parameters
        ----------
        coordinates : tuple = (longitude, latitude_geodetic, height)
            Longitude, latitude, and geometric height coordinates of the
            computation points in a geodetic coordinate system. Each element
            can be a single number or an array. The shape of the arrays must be
            compatible. Longitude and latitude must be in degrees and height in
            meters. Since longitude is not used in computations (the field is
            symmetric with longitude), it can be assigned ``None``.

        Returns
        -------
        Phi : float or array
            The centrifugal potential in m²/s².

        Notes
        -----
        The centrifugal potential :math:`\Phi` at geodetic latitude
        :math:`\phi` and height above the ellipsoid :math:`h` (geometric
        height) is

        .. math::

            \Phi(\phi, h) = \dfrac{1}{2}
                \omega^2 \left(N(\phi) + h\right)^2 \cos^2(\phi)

        in which :math:`N(\phi)` is the prime vertical radius of curvature of
        the ellipsoid and :math:`\omega` is the angular velocity.
        """
        latitude, height = coordinates[1:]
        latitude_radians = np.radians(latitude)
        result = (1 / 2) * (
            self.angular_velocity
<<<<<<< HEAD
            * (self.prime_vertical_radius(np.sin(latitude_radians)) + height)
            * np.cos(latitude_radians)
        ) ** 2
        return result
=======
            * (self.prime_vertical_radius(sinlat) + height)
            * coslat
        ) ** 2


def check_coordinate_system(coordinate_system, valid=("geodetic", "spherical")):
    """
    Make sure the coordinate system is valid.

    Parameters
    ----------
    coordinate_system : str
        A string specifying the coordinate system to use.
    valid : list of str
        List of valid values for the coordinate system.

    Raises
    ------
    ValueError
        If the coordinate system is not in the valid list.
    """
    if coordinate_system not in valid:
        message = (
            f"Invalid coordinate system '{coordinate_system}'. Must be one of {valid}."
        )
        raise ValueError(message)
>>>>>>> 656d1e8d
<|MERGE_RESOLUTION|>--- conflicted
+++ resolved
@@ -1076,15 +1076,10 @@
         latitude_radians = np.radians(latitude)
         result = (1 / 2) * (
             self.angular_velocity
-<<<<<<< HEAD
             * (self.prime_vertical_radius(np.sin(latitude_radians)) + height)
             * np.cos(latitude_radians)
         ) ** 2
         return result
-=======
-            * (self.prime_vertical_radius(sinlat) + height)
-            * coslat
-        ) ** 2
 
 
 def check_coordinate_system(coordinate_system, valid=("geodetic", "spherical")):
@@ -1107,5 +1102,4 @@
         message = (
             f"Invalid coordinate system '{coordinate_system}'. Must be one of {valid}."
         )
-        raise ValueError(message)
->>>>>>> 656d1e8d
+        raise ValueError(message)