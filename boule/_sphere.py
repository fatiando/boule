--- conflicted
+++ resolved
@@ -193,7 +193,6 @@
         return 0
 
     @property
-<<<<<<< HEAD
     def area(self):
         r"""
         The area of the sphere.
@@ -201,7 +200,8 @@
         Units: :math:`m^2`.
         """
         return 4 * np.pi * self.radius**2
-=======
+
+    @property
     def mean_radius(self):
         """
         The mean radius of the ellipsoid is equal to its radius. Added for
@@ -220,7 +220,6 @@
         Units: :math:`m`.
         """
         return self.radius
->>>>>>> 3ab2555a
 
     @property
     def volume(self):
