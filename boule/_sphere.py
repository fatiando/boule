# Copyright (c) 2019 The Boule Developers.
# Distributed under the terms of the BSD 3-Clause License.
# SPDX-License-Identifier: BSD-3-Clause
#
# This code is part of the Fatiando a Terra project (https://www.fatiando.org)
#
"""
Define the reference sphere (ellipsoid with 0 flattening).
"""
from warnings import warn

import attr
import numpy as np

from ._constants import G


# Don't let ellipsoid parameters be changed to avoid messing up calculations
# accidentally.
@attr.s(frozen=True)
class Sphere:
    r"""
    A rotating sphere (zero-flattening ellipsoid).

    The ellipsoid is defined by three parameters: radius, geocentric
    gravitational constant, and angular velocity. The internal density
    structure can be either homogeneous or vary radially (e.g. in homogeneous
    concentric spherical shells). The gravity potential of the sphere is not
    constant on its surface because of the latitude-dependent centrifugal
    potential.

    **This class is read-only:** Input parameters and attributes cannot be
    changed after instantiation.

    **Units:** All input parameters and derived attributes are in SI units.

    Parameters
    ----------
    name : str
        A short name for the sphere, for example ``"Moon"``.
    radius : float
        The radius of the sphere.
        Definition: :math:`R`.
        Units: :math:`m`.
    geocentric_grav_const : float
        The geocentric gravitational constant. The product of the mass of the
        sphere :math:`M` and the gravitational constant :math:`G`.
        Definition: :math:`GM`. Units:
        :math:`m^3.s^{-2}`.
    angular_velocity : float
        The angular velocity of the rotating sphere.
        Definition: :math:`\omega`.
        Units: :math:`\\rad.s^{-1}`.
    long_name : str or None
        A long name for the sphere, for example ``"Moon Reference System"``
        (optional).
    reference : str or None
        Citation for the sphere parameter values (optional).


    .. caution::

        Must be used instead of :class:`boule.Ellipsoid` with zero flattening
        for gravity calculations because it is impossible for a rotating sphere
        to have constant gravity (gravitational + centrifugal) potential on its
        surface. So the underlying ellipsoid gravity calculations don't apply
        and are in fact singular when the flattening is zero.

    Examples
    --------

    We can define a sphere by specifying the 3 key numerical parameters:

    >>> sphere = Sphere(
    ...     name="Moon",
    ...     long_name="That's no moon",
    ...     radius=1,
    ...     geocentric_grav_const=2,
    ...     angular_velocity=0.5,
    ... )
    >>> print(sphere) # doctest: +ELLIPSIS
    Sphere(name='Moon', ...)
    >>> print(sphere.long_name)
    That's no moon

    The sphere defines semi-axis, flattening, and some eccentricities similar
    to :class:`~bould.Ellipsoid` for compatibility with the coordinate
    conversion functions of pymap3d:

    >>> print(sphere.semiminor_axis)
    1
    >>> print(sphere.semimajor_axis)
    1
    >>> print(sphere.first_eccentricity)
    0
    >>> print(sphere.eccentricity)
    0
    >>> print(sphere.flattening)
    0
    >>> print(sphere.thirdflattening)
    0
<<<<<<< HEAD
    >>> print(sphere.mean_radius)
    1
    >>> print(sphere.semiaxes_mean_radius)
    1
=======
    >>> print(f"{sphere.volume_equivalent_radius:.1f} m")
    1.0 m
>>>>>>> 4439efb9
    >>> print(f"{sphere.volume:.10f} m³")
    4.1887902048 m³
    >>> print(f"{sphere.mass:.12e} kg")
    2.996568928577e+10 kg
    >>> print(f"{sphere.mean_density:.0f} kg/m³")
    7153781359 kg/m³

    """

    name = attr.ib()
    radius = attr.ib()
    geocentric_grav_const = attr.ib()
    angular_velocity = attr.ib()
    long_name = attr.ib(default=None)
    reference = attr.ib(default=None)

    @radius.validator
    def _check_radius(self, radius, value):
        "Check if the radius is positive."
        if not value > 0:
            raise ValueError(f"Invalid radius '{value}'. Should be greater than zero.")

    @geocentric_grav_const.validator
    def _check_geocentric_grav_const(self, geocentric_grav_const, value):
        "Warn if geocentric_grav_const is negative."
        if value < 0:
            warn(f"The geocentric gravitational constant is negative: '{value}'")

    @property
    def semiminor_axis(self):
        """
        The semiminor axis of the sphere is equal to its radius. Added for
        compatibility with pymap3d.
        Definition: :math:`b = R`.
        Units: :math:`m`.
        """
        return self.radius

    @property
    def semimajor_axis(self):
        """
        The semimajor axis of the sphere is equal to its radius. Added for
        compatibility with pymap3d.
        Definition: :math:`a = R`.
        Units: :math:`m`.
        """
        return self.radius

    @property
    def flattening(self):
        r"""
        The flattening of the sphere is equal to zero. Added for compatibility
        with pymap3d.
        Definition: :math:`f = \dfrac{a - b}{a}`.
        Units: adimensional.
        """
        return 0

    @property
    def thirdflattening(self):
        r"""
        The third flattening of the sphere is equal to zero. Added for
        compatibility with pymap3d
        Definition: :math:`f^{\prime\prime}= \dfrac{a -b}{a + b}`.
        Units: adimensional.
        """
        return 0

    @property
    def eccentricity(self):
        "Alias for the first eccentricity."
        return self.first_eccentricity

    @property
    def first_eccentricity(self):
        r"""
        The (first) eccentricity of the sphere is equal to zero. Added for
        compatibility with pymap3d.
        Definition: :math:`e = \dfrac{\sqrt{a^2 - b^2}}{a} = \sqrt{2f - f^2}`.
        Units: adimensional.
        """
        return 0

    @property
    def mean_radius(self):
        """
        The mean radius of the ellipsoid is equal to its radius. Added for
        compatibility with pymap3d.
        Definition: :math:`R_0 = R`.
        Units: :math:`m`.
        """
        return self.radius

    @property
    def semiaxes_mean_radius(self):
        """
        The arithmetic mean radius of the ellipsoid semi-axes is equal to its
        radius. Added for compatibility with pymap3d.
        Definition: :math:`R_1 = R`.
        Units: :math:`m`.
        """
        return self.radius

    @property
    def volume(self):
        r"""
        The volume of the sphere.
        Definition: :math:`V = \dfrac{4}{3} \pi r^3`.
        Units: :math:`m^3`.
        """
        return (4 / 3 * np.pi) * self.radius**3

    @property
    def mass(self):
        r"""
        The mass of the sphere.
        Definition: :math:`M = GM / G`.
        Units: :math:`kg`.
        """
        return self.geocentric_grav_const / G

    @property
    def mean_density(self):
        r"""
        The mean density of the sphere.
        Definition: :math:`\rho = M / V`.
        Units: :math:`kg / m^3`.
        """
        return self.mass / self.volume

    @property
    def volume_equivalent_radius(self):
        r"""
        The volume equivalent radius of the sphere is equal to its radius.
        Definition: :math:`R_3 = R`.
        Units: :math:`m`.
        """
        return self.radius

    def normal_gravity(self, latitude, height, si_units=False):
        r"""
        Normal gravity of the sphere at the given latitude and height.

        Computes the magnitude of the gradient of the gravity potential
        (gravitational + centrifugal; see [HofmannWellenhofMoritz2006]_)
        generated by the sphere at the given spherical latitude :math:`\theta`
        and height above the surface of the sphere :math:`h`:

        .. math::

            \gamma(\theta, h) = \|\vec{\nabla}U(\theta, h)\|

        in which :math:`U = V + \Phi` is the gravity potential of the sphere,
        :math:`V` is the gravitational potential of the sphere, and
        :math:`\Phi` is the centrifugal potential.

        .. caution::

            The current implementation is only valid for heights on or above
            the surface of the sphere.

        Parameters
        ----------
        latitude : float or array
            The spherical latitude where the normal gravity will be computed
            (in degrees).
        height : float or array
            The height above the surface of the sphere of the computation point
            (in meters).
        si_units : bool
            Return the value in mGal (False, default) or m/s² (True)

        Returns
        -------
        gamma : float or array
            The normal gravity in mGal or m/s².

        Examples
        --------

        Normal gravity can be calculated at any spherical latitude and height
        above the sphere:

        >>> sphere = Sphere(
        ...     name="Moon",
        ...     long_name="That's no moon",
        ...     radius=1,
        ...     geocentric_grav_const=2,
        ...     angular_velocity=0.5,
        ... )
        >>> gamma_equator = sphere.normal_gravity(latitude=0, height=0)
        >>> print(f"{gamma_equator:.2f} mGal")
        175000.00 mGal
        >>> gamma_pole = sphere.normal_gravity(latitude=90, height=0)
        >>> print(f"{gamma_pole:.2f} mGal")
        200000.00 mGal

        Notes
        -----

        The gradient of the gravity potential is the sum of the gravitational
        :math:`\vec{g}` and centrifugal :math:`\vec{f}` accelerations for a
        rotating sphere:

        .. math::

            \vec{\nabla}U(\theta, h) = \vec{g}(\theta, h)
                + \vec{f}(\theta, h)

        The radial and latitudinal components of the two acceleration vectors
        are:

        .. math::

            g_r = -\dfrac{GM}{(R + h)^2}

        .. math::

            g_\theta = 0

        and

        .. math::

            f_r = \omega^2 (R + h) \cos^2 \theta

        .. math::

            f_\theta = \omega^2 (R + h) \cos\theta\sin\theta

        in which :math:`R` is the sphere radius, :math:`G` is the gravitational
        constant, :math:`M` is the mass of the sphere, and :math:`\omega` is
        the angular velocity.

        The norm of the combined gravitational and centrifugal accelerations
        is:

        .. math::

            \gamma(\theta, h) = \sqrt{
                \left( \dfrac{GM}{(R + h)^2} \right)^2
                + \left( \omega^2 (R + h) - 2\dfrac{GM}{(R + h)^2} \right)
                \omega^2 (R + h) \cos^2 \theta
            }

        It's worth noting that a sphere under rotation is not in hydrostatic
        equilibrium. Therefore unlike the oblate ellipsoid, it is not it's own
        equipotential gravity surface (as is the case for the ellipsoid), the
        gravity potential is not constant at the surface, and  the normal
        gravity vector is not normal to the surface of the sphere.

        """
        if np.any(height < 0):
            warn(
                "Formulas used are valid for points outside the sphere. "
                "Height must be greater than or equal to zero."
            )

        radial_distance = self.radius + height
        gravity_acceleration = self.geocentric_grav_const / (radial_distance) ** 2
        gamma = np.sqrt(
            gravity_acceleration**2
            + (self.angular_velocity**2 * radial_distance - 2 * gravity_acceleration)
            * self.angular_velocity**2
            * radial_distance
            # Use cos^2 = (1 - sin^2) for more accurate results on the pole
            * (1 - np.sin(np.radians(latitude)) ** 2)
        )

        # Convert gamma from SI to mGal
        if not si_units:
            gamma *= 1e5

        return gamma

    def normal_gravitation(self, height, si_units=False):
        r"""
        Calculate normal gravitation at any height.

        Computes the magnitude of the gradient of the gravitational potential
        generated by the sphere at the given height :math:`h`:

        .. math::

            \gamma(h) = \|\vec{\nabla}V(h)\| = \dfrac{GM}{(R + h)^2}

        in which :math:`R` is the sphere radius, :math:`G` is the gravitational
        constant, and :math:`M` is the mass of the sphere.

        .. caution::

            These expressions are only valid for heights on or above the
            surface of the sphere.

        Parameters
        ----------
        height : float or array
            The height above the surface of the sphere of the computation point
            (in meters).
        si_units : bool
            Return the value in mGal (False, default) or m/s² (True)

        Returns
        -------
        gamma : float or array
            The normal gravitation in mGal.

        Examples
        --------

        Normal gravitation can be calculated at any point. However as this is a
        sphere, only the height is used in the calculation.

        >>> sphere = Sphere(
        ...     name="Moon",
        ...     long_name="That's no moon",
        ...     radius=1,
        ...     geocentric_grav_const=2,
        ...     angular_velocity=0.5,
        ... )
        >>> g = sphere.normal_gravitation(height=1)
        >>> print(f"{g:.2f} mGal")
        50000.00 mGal

        """
        radial_distance = self.radius + height
        gamma = self.geocentric_grav_const / (radial_distance) ** 2

        # Convert gamma from SI to mGal
        if not si_units:
            gamma *= 1e5

        return gamma<|MERGE_RESOLUTION|>--- conflicted
+++ resolved
@@ -99,15 +99,12 @@
     0
     >>> print(sphere.thirdflattening)
     0
-<<<<<<< HEAD
     >>> print(sphere.mean_radius)
     1
     >>> print(sphere.semiaxes_mean_radius)
     1
-=======
     >>> print(f"{sphere.volume_equivalent_radius:.1f} m")
     1.0 m
->>>>>>> 4439efb9
     >>> print(f"{sphere.volume:.10f} m³")
     4.1887902048 m³
     >>> print(f"{sphere.mass:.12e} kg")
