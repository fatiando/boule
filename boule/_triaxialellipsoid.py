# Copyright (c) 2019 The Boule Developers.
# Distributed under the terms of the BSD 3-Clause License.
# SPDX-License-Identifier: BSD-3-Clause
#
# This code is part of the Fatiando a Terra project (https://www.fatiando.org)
#
"""
Define a reference triaxial ellipsoid.
"""
from warnings import warn

import attr
import numpy as np
from scipy.special import elliprd, elliprf

from ._constants import G


# Don't let ellipsoid parameters be changed to avoid messing up calculations
# accidentally.
@attr.s(frozen=True)
class TriaxialEllipsoid:
    r"""
    A rotating triaxial ellipsoid.

    The ellipsoid is defined by five parameters: semimajor axis, semimedium
    axis, semiminor axis, geocentric gravitational constant, and angular
    velocity The thee semi-axis are different and the ellipsoid spins around
    it's largest moment of inertia.

    **This class is read-only:** Input parameters and attributes cannot be
    changed after instantiation.

    **Units:** All input parameters and derived attributes are in SI units.

    .. attention::

        Gravity calculations have not been implemented yet for triaxial
        ellipsoids. If you're interested in this feature or would like to help
        implement it, please
        `get in touch <https://www.fatiando.org/contact>`__.

    Parameters
    ----------
    name : str
        A short name for the ellipsoid, for example ``"WGS84"``.
    semimajor_axis : float
        The semimajor (largest) axis of the ellipsoid.
        Definition: :math:`a`.
        Units: :math:`m`.
    semimedium_axis : float
        The semimedium (middle) axis of the ellipsoid.
        Definition: :math:`b`.
        Units: :math:`m`.
    semiminor_axis : float
        The semiminor (smallest) axis of the ellipsoid.
        Definition: :math:`c`.
        Units: :math:`m`.
    geocentric_grav_const : float
        The geocentric gravitational constant. The product of the mass of the
        ellipsoid :math:`M` and the gravitational constant :math:`G`.
        Definition: :math:`GM`. Units:
        :math:`m^3.s^{-2}`.
    angular_velocity : float
        The angular velocity of the rotating ellipsoid.
        Definition: :math:`\omega`.
        Units: :math:`\\rad.s^{-1}`.
    long_name : str or None
        A long name for the ellipsoid, for example ``"World Geodetic System
        1984"`` (optional).
    reference : str or None
        Citation for the ellipsoid parameter values (optional).

    Examples
    --------

    We can define an ellipsoid by setting the 5 key numerical parameters:

    >>> ellipsoid = TriaxialEllipsoid(
    ...     name="VESTA",
    ...     long_name="Vesta Triaxial Ellipsoid",
    ...     semimajor_axis=286_300,
    ...     semimedium_axis=278_600,
    ...     semiminor_axis=223_200,
    ...     geocentric_grav_const=1.729094e10,
    ...     angular_velocity=326.71050958367e-6,
    ...     reference=(
    ...         "Russell, C. T., Raymond, C. A., Coradini, A., McSween, "
    ...         "H. Y., Zuber, M. T., Nathues, A., et al. (2012). Dawn at "
    ...         "Vesta: Testing the Protoplanetary Paradigm. Science. "
    ...         "doi:10.1126/science.1219381"
    ...     ),
    ... )
    >>> print(ellipsoid) # doctest: +ELLIPSIS
    TriaxialEllipsoid(name='VESTA', ...)
    >>> print(ellipsoid.long_name)
    Vesta Triaxial Ellipsoid

    The class then defines several derived attributes based on the input
    parameters:

    >>> print(f"{ellipsoid.mean_radius:.0f} m")
    262700 m
<<<<<<< HEAD
    >>> print(f"{ellipsoid.area:.10e} m²")
    8.6562393883e+11 m²
    >>> print(f"{ellipsoid.area_equivalent_radius:0.0f} m")
    262458 m
=======
    >>> print(f"{ellipsoid.volume_equivalent_radius:.0f} m")
    261115 m
    >>> print(f"{ellipsoid.mass:.10e} kg")
    2.5906746775e+20 kg
    >>> print(f"{ellipsoid.mean_density:.0f} kg/m³")
    3474 kg/m³
>>>>>>> 4439efb9
    >>> print(f"{ellipsoid.volume * 1e-9:.0f} km³")
    74573626 km³

    """

    name = attr.ib()
    semimajor_axis = attr.ib()
    semimedium_axis = attr.ib()
    semiminor_axis = attr.ib()
    geocentric_grav_const = attr.ib()
    angular_velocity = attr.ib()
    long_name = attr.ib(default=None)
    reference = attr.ib(default=None)

    def _raise_invalid_axis(self):
        "Raise a ValueError informing that the axis are invalid."
        raise ValueError(
            "Invalid triaxial ellipsoid axis: "
            f"major={self.semimajor_axis} "
            f"medium={self.semimedium_axis} "
            f"minor={self.semiminor_axis}. "
            "Must be major > medium > minor."
        )

    @semimajor_axis.validator
    def _check_semimajor_axis(self, semimajor_axis, value):
        """
        Check if semimajor_axis is positive and is the largest of the axis.
        """
        if not value > 0:
            raise ValueError(
                f"Invalid semi-major axis '{value}'. Should be greater than zero."
            )
        if self.semimedium_axis > value:
            self._raise_invalid_axis()

    @semimedium_axis.validator
    def _check_semimedium_axis(self, semimedium_axis, value):
        """
        Check if semimedium_axis is positive and larger than semi-minor axis.
        """
        if not value > 0:
            raise ValueError(
                f"Invalid semi-medium axis '{value}'. Should be greater than zero."
            )
        if self.semiminor_axis > value:
            self._raise_invalid_axis()

    @semiminor_axis.validator
    def _check_semiminor_axis(self, semiminor_axis, value):
        "Check if semiminor_axis is positive."
        if not value > 0:
            raise ValueError(
                f"Invalid semi-minor axis '{value}'. Should be greater than zero."
            )
        # Don't need to check here because if the two checks for major and
        # medium pass it means that this is the smallest.

    @geocentric_grav_const.validator
    def _check_geocentric_grav_const(self, geocentric_grav_const, value):
        "Warn if geocentric_grav_const is negative."
        if value < 0:
            warn(f"The geocentric gravitational constant is negative: '{value}'")

    @property
    def mean_radius(self):
        r"""
        The arithmetic mean radius of the ellipsoid semi-axes.
        Definition: :math:`R_1 = \dfrac{a + b + c}{3}`.
        Units: :math:`m`.
        """
        return (self.semimajor_axis + self.semimedium_axis + self.semiminor_axis) / 3

    @property
    def area(self):
        r"""
        The area of the ellipsoid.
        Definition: :math:`A`.
        Units: :math:`m^2`.
        """
        # see https://en.wikipedia.org/wiki/Ellipsoid#Surface_area
        a = self.semimajor_axis
        b = self.semimedium_axis
        c = self.semiminor_axis
        return 2 * np.pi * c**2 + 2 * np.pi * a * b * (
            elliprf((c / a) ** 2, (c / b) ** 2, 1)
            - (1 / 3)
            * (1 - (c / a) ** 2)
            * (1 - (c / b) ** 2)
            * elliprd((c / a) ** 2, (c / b) ** 2, 1)
        )

    @property
    def volume(self):
        r"""
        The volume bounded by the ellipsoid.
        Definition: :math:`V = \dfrac{4}{3} \pi a b c`.
        Units: :math:`m^3`.
        """
        return (
            (4 / 3 * np.pi)
            * self.semimajor_axis
            * self.semimedium_axis
            * self.semiminor_axis
        )

    @property
<<<<<<< HEAD
    def area_equivalent_radius(self):
        r"""
        The area equivalent radius of the ellipsoid.
        Definition: :math:`R_2 = \sqrt{A / (4 \pi)}`.
        Units: :math:`m`.
        """
        return np.sqrt(self.area / 4 / np.pi)
=======
    def mass(self):
        r"""
        The mass of the ellipsoid.
        Definition: :math:`M = GM / G`.
        Units: :math:`kg`.
        """
        return self.geocentric_grav_const / G

    @property
    def mean_density(self):
        r"""
        The mean density of the ellipsoid.
        Definition: :math:`\rho = M / V`.
        Units: :math:`kg / m^3`.
        """
        return self.mass / self.volume

    @property
    def volume_equivalent_radius(self):
        r"""
        The volume equivalent radius of the ellipsoid.
        Definition: :math:`R_3 = \left(\dfrac{3}{4 \pi} V \right)^{1/3}`.
        Units: :math:`m`.
        """
        return (self.volume * 3 / 4 / np.pi) ** (1 / 3)
>>>>>>> 4439efb9

    @property
    def equatorial_flattening(self):
        r"""
        The equatorial flattening of the ellipsoid.
        Definition: :math:`f_b = \frac{a - b}{a}`.
        Units: adimensional.
        """
        return (self.semimajor_axis - self.semimedium_axis) / self.semimajor_axis

    @property
    def meridional_flattening(self):
        r"""
        The meridional flattening of the ellipsoid in the meridian plane
        containing the semi-major axis.
        Definition: :math:`f_c = \frac{a - c}{a}`.
        Units: adimensional.
        """
        return (self.semimajor_axis - self.semiminor_axis) / self.semimajor_axis

    def geocentric_radius(self, longitude, latitude, longitude_semimajor_axis=0.0):
        r"""
        Radial distance from the center of the ellipsoid to its surface.

        Assumes geocentric spherical latitude and geocentric spherical
        longitudes. The geocentric radius is calculated following [Pec1983]_.

        Parameters
        ----------
        longitude : float or array
            Longitude coordinates on spherical coordinate system in degrees.
        latitude : float or array
            Latitude coordinates on spherical coordinate system in degrees.
        longitude_semimajor_axis : float (optional)
            Longitude coordinate of the meridian containing the semi-major axis
            on spherical coordinate system in degrees. Optional, default value
            is 0.0.

        Returns
        -------
        geocentric_radius : float or array
            The geocentric radius for the given spherical latitude(s) and
            spherical longitude(s) in the same units as the axes of the
            ellipsoid.


        .. tip::

            No elevation is taken into account.

        Notes
        -----

        Given geocentric spherical latitude :math:`\phi` and geocentric
        spherical longitude :math:`\lambda`, the geocentric surface radius
        :math:`R` is computed as (see Eq. 1 of [Pec1983]_)

        .. math::

            R(\phi, \lambda) =
            \frac{
                a \, (1 - f_c) \, (1 - f_b)
            }{
                \sqrt{
                    1
                    - (2 f_c - f_c^2) \cos^2 \phi
                    - (2 f_b - f_b^2) \sin^2 \phi
                    - (1 - f_c)^2 (2 f_b - f_b^2)
                        \cos^2 \phi \cos^2 (\lambda - \lambda_a)
                }
            },

        where :math:`f_c` is the meridional flattening

        .. math::

            f_c = \frac{a - c}{a},

        :math:`f_b` is the equatorial flattening

        .. math::

            f_b = \frac{a - b}{a},

        with :math:`a`, :math:`b` and :math:`c` being the semi-major,
        semi-medium and semi-minor axes of the ellipsoid, and :math:`\lambda_a`
        being the geocentric spherical longitude of the meridian containing the
        semi-major axis.

        Note that [Pec1983]_ use geocentric spherical co-latitude, while here
        we used geocentric spherical latitude.
        """
        latitude_rad = np.radians(latitude)
        longitude_rad = np.radians(longitude)
        longitude_semimajor_axis_rad = np.radians(longitude_semimajor_axis)

        coslat, sinlat = np.cos(latitude_rad), np.sin(latitude_rad)

        fc = self.meridional_flattening
        fb = self.equatorial_flattening

        radius = (self.semimajor_axis * (1.0 - fc) * (1.0 - fb)) / np.sqrt(
            1.0
            - (2.0 * fc - fc**2) * coslat**2
            - (2.0 * fb - fb**2) * sinlat**2
            - (1.0 - fc) ** 2
            * (2.0 * fb - fb**2)
            * coslat**2
            * np.cos(longitude_rad - longitude_semimajor_axis_rad) ** 2
        )
        return radius<|MERGE_RESOLUTION|>--- conflicted
+++ resolved
@@ -101,19 +101,16 @@
 
     >>> print(f"{ellipsoid.mean_radius:.0f} m")
     262700 m
-<<<<<<< HEAD
     >>> print(f"{ellipsoid.area:.10e} m²")
     8.6562393883e+11 m²
     >>> print(f"{ellipsoid.area_equivalent_radius:0.0f} m")
     262458 m
-=======
     >>> print(f"{ellipsoid.volume_equivalent_radius:.0f} m")
     261115 m
     >>> print(f"{ellipsoid.mass:.10e} kg")
     2.5906746775e+20 kg
     >>> print(f"{ellipsoid.mean_density:.0f} kg/m³")
     3474 kg/m³
->>>>>>> 4439efb9
     >>> print(f"{ellipsoid.volume * 1e-9:.0f} km³")
     74573626 km³
 
@@ -221,15 +218,15 @@
         )
 
     @property
-<<<<<<< HEAD
     def area_equivalent_radius(self):
         r"""
         The area equivalent radius of the ellipsoid.
         Definition: :math:`R_2 = \sqrt{A / (4 \pi)}`.
         Units: :math:`m`.
         """
-        return np.sqrt(self.area / 4 / np.pi)
-=======
+        return np.sqrt(self.area / (4 * np.pi))
+
+    @property
     def mass(self):
         r"""
         The mass of the ellipsoid.
@@ -254,8 +251,7 @@
         Definition: :math:`R_3 = \left(\dfrac{3}{4 \pi} V \right)^{1/3}`.
         Units: :math:`m`.
         """
-        return (self.volume * 3 / 4 / np.pi) ** (1 / 3)
->>>>>>> 4439efb9
+        return (self.volume * 3 / (4 * np.pi)) ** (1 / 3)
 
     @property
     def equatorial_flattening(self):
