# pylint: disable=missing-docstring,import-outside-toplevel
# Import functions/classes to make the public API
from . import version
from .ellipsoid import Ellipsoid
<<<<<<< HEAD
from .realizations import WGS84, GRS80, MOON


ELLIPSOIDS = [WGS84, GRS80, MOON]
=======
from .sphere import Sphere
from .realizations import WGS84, GRS80, MARS


ELLIPSOIDS = [WGS84, GRS80, MARS]
>>>>>>> c85a650e


def test(doctest=True, verbose=True):
    """
    Run the test suite.

    Uses `py.test <http://pytest.org/>`__ to discover and run the tests.

    Parameters
    ----------

    doctest : bool
        If ``True``, will run the doctests as well (code examples that start
        with a ``>>>`` in the docs).
    verbose : bool
        If ``True``, will print extra information during the test run.

    Raises
    ------

    AssertionError
        If pytest returns a non-zero error code indicating that some tests have
        failed.

    """
    import pytest

    package = __name__
    args = []
    if verbose:
        args.append("-vv")
    if doctest:
        args.append("--doctest-modules")
    args.append("--pyargs")
    args.append(package)
    status = pytest.main(args)
    assert status == 0, "Some tests have failed."<|MERGE_RESOLUTION|>--- conflicted
+++ resolved
@@ -2,18 +2,11 @@
 # Import functions/classes to make the public API
 from . import version
 from .ellipsoid import Ellipsoid
-<<<<<<< HEAD
-from .realizations import WGS84, GRS80, MOON
-
-
-ELLIPSOIDS = [WGS84, GRS80, MOON]
-=======
 from .sphere import Sphere
 from .realizations import WGS84, GRS80, MARS
 
 
-ELLIPSOIDS = [WGS84, GRS80, MARS]
->>>>>>> c85a650e
+ELLIPSOIDS = [WGS84, GRS80, MARS, MOON]
 
 
 def test(doctest=True, verbose=True):
