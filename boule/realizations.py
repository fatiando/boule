"""
Ellipsoid realizations for the Earth and other planetary bodies.
"""
from .ellipsoid import Ellipsoid


WGS84 = Ellipsoid(
    name="WGS84",
    long_name="World Geodetic System 1984",
    semimajor_axis=6378137,
    flattening=1 / 298.257223563,
    geocentric_grav_const=3986004.418e8,
    angular_velocity=7292115e-11,
    reference=(
        "Hofmann-Wellenhof, B., & Moritz, H. (2006). Physical Geodesy "
        "(2nd, corr. ed. 2006 edition ed.). Wien ; New York: Springer."
    ),
)


GRS80 = Ellipsoid(
    name="GRS80",
    long_name="Geodetic Reference System 1980",
    semimajor_axis=6378137,
    flattening=1 / 298.257222101,
    geocentric_grav_const=3986005.0e8,
    angular_velocity=7292115e-11,
    reference=(
        "Hofmann-Wellenhof, B., & Moritz, H. (2006). Physical Geodesy "
        "(2nd, corr. ed. 2006 edition ed.). Wien ; New York: Springer."
    ),
)


<<<<<<< HEAD
MOON = Ellipsoid(
    name="Moon",
    long_name="",
    semimajor_axis=1737151,
    flattening=0,
    geocentric_grav_const=4.90280007e12,
    angular_velocity=2.6617073e-6,
    reference=(
        "Wieczorek, M. A. (2015). Gravity and Topography of the Terrestrial "
        "Planets. In Treatise on Geophysics (pp. 153-193). Elsevier. "
        "doi:10.1016/B978-0-444-53802-4.00169-X"
=======
MARS = Ellipsoid(
    name="MARS",
    long_name="Mars Ellipsoid",
    semimajor_axis=3395428,
    flattening=(3395428 - 3377678) / 3395428,
    geocentric_grav_const=42828.372e9,
    angular_velocity=7.0882181e-5,
    reference=(
        "Ardalan, A. A., Karimi, R., & Grafarend, E. W. (2009). A New Reference "
        "Equipotential Surface, and Reference Ellipsoid for the Planet Mars. "
        "Earth, Moon, and Planets, 106(1), 1. "
        "doi:10.1007/s11038-009-9342-7"
>>>>>>> c85a650e
    ),
)<|MERGE_RESOLUTION|>--- conflicted
+++ resolved
@@ -32,7 +32,6 @@
 )
 
 
-<<<<<<< HEAD
 MOON = Ellipsoid(
     name="Moon",
     long_name="",
@@ -44,7 +43,10 @@
         "Wieczorek, M. A. (2015). Gravity and Topography of the Terrestrial "
         "Planets. In Treatise on Geophysics (pp. 153-193). Elsevier. "
         "doi:10.1016/B978-0-444-53802-4.00169-X"
-=======
+    ),
+)
+
+      
 MARS = Ellipsoid(
     name="MARS",
     long_name="Mars Ellipsoid",
@@ -57,6 +59,5 @@
         "Equipotential Surface, and Reference Ellipsoid for the Planet Mars. "
         "Earth, Moon, and Planets, 106(1), 1. "
         "doi:10.1007/s11038-009-9342-7"
->>>>>>> c85a650e
     ),
 )